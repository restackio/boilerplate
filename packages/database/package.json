{
  "name": "@boilerplate/database",
  "version": "0.0.1",
  "private": true,
  "description": "Database migrations and demo data for the boilerplate",
  "scripts": {
    "migrate": "bash scripts/migrate.sh",
    "demo:insert": "bash scripts/insert-demo.sh",
    "demo:reset": "bash scripts/reset-demo.sh",
    "postgres:connect": "psql $DATABASE_URL",
<<<<<<< HEAD
    "clickhouse:connect": "clickhouse-client --host ${CLICKHOUSE_HOST:-localhost} --port ${CLICKHOUSE_PORT:-8123} --user ${CLICKHOUSE_USER:-clickhouse} --password ${CLICKHOUSE_PASSWORD:-clickhouse}",
=======
>>>>>>> 048cf46a
    "postinstall": "mkdir -p node_modules"
  },
  "files": [
    "migrations/",
    "demo/",
    "scripts/"
  ]
} <|MERGE_RESOLUTION|>--- conflicted
+++ resolved
@@ -8,10 +8,6 @@
     "demo:insert": "bash scripts/insert-demo.sh",
     "demo:reset": "bash scripts/reset-demo.sh",
     "postgres:connect": "psql $DATABASE_URL",
-<<<<<<< HEAD
-    "clickhouse:connect": "clickhouse-client --host ${CLICKHOUSE_HOST:-localhost} --port ${CLICKHOUSE_PORT:-8123} --user ${CLICKHOUSE_USER:-clickhouse} --password ${CLICKHOUSE_PASSWORD:-clickhouse}",
-=======
->>>>>>> 048cf46a
     "postinstall": "mkdir -p node_modules"
   },
   "files": [
