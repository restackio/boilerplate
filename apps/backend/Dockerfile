FROM ghcr.io/astral-sh/uv:python3.12-bookworm-slim AS base

WORKDIR /app

<<<<<<< HEAD
# Install postgresql-client, clickhouse-client, curl for database operations
RUN apt-get update && apt-get install -y \
    postgresql-client \
    curl \
    bash \
    gnupg \
    && curl -fsSL 'https://packages.clickhouse.com/rpm/lts/repodata/repomd.xml.key' | gpg --dearmor -o /usr/share/keyrings/clickhouse-keyring.gpg \
    && echo "deb [signed-by=/usr/share/keyrings/clickhouse-keyring.gpg] https://packages.clickhouse.com/deb stable main" | tee /etc/apt/sources.list.d/clickhouse.list \
    && apt-get update \
    && apt-get install -y clickhouse-client \
    && rm -rf /var/lib/apt/lists/*

# Copy dependency files
COPY pyproject.toml ./
COPY uv.lock ./
COPY README.md ./

# Install dependencies first (better layer caching)
RUN uv sync --no-dev

# Copy source code
COPY src ./src

# Copy database package (migrations, demo, scripts)
COPY ../../packages/database/ /app/packages/database/
RUN chmod +x /app/packages/database/scripts/*.sh
=======
# Install system dependencies (postgresql-client, clickhouse-client, curl)
RUN apt-get update \
    && apt-get install -y --no-install-recommends \
        postgresql-client \
        curl \
        bash \
        gnupg \
        ca-certificates \
    && curl -fsSL 'https://packages.clickhouse.com/rpm/lts/repodata/repomd.xml.key' \
        | gpg --dearmor -o /usr/share/keyrings/clickhouse-keyring.gpg \
    && echo "deb [signed-by=/usr/share/keyrings/clickhouse-keyring.gpg] https://packages.clickhouse.com/deb stable main" \
        | tee /etc/apt/sources.list.d/clickhouse.list \
    && apt-get update \
    && apt-get install -y --no-install-recommends clickhouse-client \
    && rm -rf /var/lib/apt/lists/*

# ============
# Dependencies stage
# ============
FROM base AS dependencies

WORKDIR /app

# Copy only dependency files for better caching
# README.md is required by uv for package metadata

# Paths are relative to build context (project root)
COPY apps/backend/pyproject.toml apps/backend/uv.lock apps/backend/README.md ./

# Install Python dependencies
RUN uv sync --no-dev --frozen

# ============
# Runtime stage
# ============
FROM base AS runtime

WORKDIR /app

# Copy installed dependencies from dependencies stage
COPY --from=dependencies /app/.venv ./.venv

# Copy project files (needed for uv run to work)
COPY apps/backend/pyproject.toml apps/backend/uv.lock apps/backend/README.md ./

# Paths are relative to build context (project root)
COPY packages/database/ /app/packages/database/
RUN chmod +x /app/packages/database/scripts/*.sh

# Copy application source (changes most frequently, copy last)
COPY apps/backend/src ./src

# Set Python path to use installed dependencies
ENV PATH="/app/.venv/bin:$PATH"

# Disable colorama to prevent recursion errors in Docker
ENV NO_COLOR=1
ENV PYTHONUNBUFFERED=1
>>>>>>> 048cf46a

# Expose port 80
EXPOSE 80

<<<<<<< HEAD
# Run migrations, handle demo data, then start backend
CMD ["/bin/bash", "-c", "\
  set -e && \
  echo 'Running database migrations...' && \
  /app/packages/database/scripts/migrate.sh && \
  if [ \"$DEMO_MODE\" = \"true\" ]; then \
    if [ \"$RESET_DEMO\" = \"true\" ]; then \
      echo 'Resetting demo data...' && \
      /app/packages/database/scripts/reset-demo.sh; \
    else \
      echo 'Inserting demo data...' && \
      /app/packages/database/scripts/insert-demo.sh; \
    fi; \
  fi && \
  echo 'Starting backend service...' && \
  exec uv run start \
"]
=======
# Start backend service
CMD ["uv", "run", "start"]
>>>>>>> 048cf46a
<|MERGE_RESOLUTION|>--- conflicted
+++ resolved
@@ -2,34 +2,6 @@
 
 WORKDIR /app
 
-<<<<<<< HEAD
-# Install postgresql-client, clickhouse-client, curl for database operations
-RUN apt-get update && apt-get install -y \
-    postgresql-client \
-    curl \
-    bash \
-    gnupg \
-    && curl -fsSL 'https://packages.clickhouse.com/rpm/lts/repodata/repomd.xml.key' | gpg --dearmor -o /usr/share/keyrings/clickhouse-keyring.gpg \
-    && echo "deb [signed-by=/usr/share/keyrings/clickhouse-keyring.gpg] https://packages.clickhouse.com/deb stable main" | tee /etc/apt/sources.list.d/clickhouse.list \
-    && apt-get update \
-    && apt-get install -y clickhouse-client \
-    && rm -rf /var/lib/apt/lists/*
-
-# Copy dependency files
-COPY pyproject.toml ./
-COPY uv.lock ./
-COPY README.md ./
-
-# Install dependencies first (better layer caching)
-RUN uv sync --no-dev
-
-# Copy source code
-COPY src ./src
-
-# Copy database package (migrations, demo, scripts)
-COPY ../../packages/database/ /app/packages/database/
-RUN chmod +x /app/packages/database/scripts/*.sh
-=======
 # Install system dependencies (postgresql-client, clickhouse-client, curl)
 RUN apt-get update \
     && apt-get install -y --no-install-recommends \
@@ -88,30 +60,9 @@
 # Disable colorama to prevent recursion errors in Docker
 ENV NO_COLOR=1
 ENV PYTHONUNBUFFERED=1
->>>>>>> 048cf46a
 
 # Expose port 80
 EXPOSE 80
 
-<<<<<<< HEAD
-# Run migrations, handle demo data, then start backend
-CMD ["/bin/bash", "-c", "\
-  set -e && \
-  echo 'Running database migrations...' && \
-  /app/packages/database/scripts/migrate.sh && \
-  if [ \"$DEMO_MODE\" = \"true\" ]; then \
-    if [ \"$RESET_DEMO\" = \"true\" ]; then \
-      echo 'Resetting demo data...' && \
-      /app/packages/database/scripts/reset-demo.sh; \
-    else \
-      echo 'Inserting demo data...' && \
-      /app/packages/database/scripts/insert-demo.sh; \
-    fi; \
-  fi && \
-  echo 'Starting backend service...' && \
-  exec uv run start \
-"]
-=======
 # Start backend service
-CMD ["uv", "run", "start"]
->>>>>>> 048cf46a
+CMD ["uv", "run", "start"]