--- conflicted
+++ resolved
@@ -237,12 +237,8 @@
                     f"Could not resolve MCP server {workflow_input.mcp_server_id}",
                 )
 
-<<<<<<< HEAD
-        if not server_url:
-=======
         # For local servers, server_url can be None
         if not server_url and not is_local:
->>>>>>> 048cf46a
             return (
                 None,
                 False,
