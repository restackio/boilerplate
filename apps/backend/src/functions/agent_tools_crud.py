import os
import uuid

from pydantic import BaseModel, Field
from restack_ai.function import NonRetryableError, function, log
from sqlalchemy import and_, select

from src.database.connection import get_async_db
from src.database.models import (
    AgentTool,
    McpServer,
)
from src.functions.mcp_oauth_crud import (
    GetOAuthTokenForMcpServerInput,
    get_oauth_token_for_mcp_server,
)


def _raise_mcp_server_required_error() -> None:
    """Raise error when mcp_server_id is required but missing."""
    raise NonRetryableError(
        message="mcp_server_id required for tool_type=mcp"
    )


def _raise_agent_tool_not_found_error(agent_tool_id: str) -> None:
    """Raise error when agent tool is not found."""
    raise NonRetryableError(
        message=f"Agent tool with id {agent_tool_id} not found"
    )


def _raise_tool_name_required_error() -> None:
    """Raise error when tool_name is required but missing."""
    raise NonRetryableError(
        message="tool_name is required for MCP tools"
    )


def _create_granular_require_approval(
    tools_approval: dict[str, bool],
) -> dict:
    """Create granular require_approval object for MCP tools.

    Args:
        tools_approval: Dictionary mapping tool names to their approval requirements

    Returns:
        Dictionary with "never" and "always" keys containing tool name arrays
    """
    never_tools = [
        tool
        for tool, needs_approval in tools_approval.items()
        if not needs_approval
    ]
    always_tools = [
        tool
        for tool, needs_approval in tools_approval.items()
        if needs_approval
    ]

    result = {}
    if never_tools:
        result["never"] = {"tool_names": never_tools}
    if always_tools:
        result["always"] = {"tool_names": always_tools}

    return result


class AgentToolsGetByAgentInput(BaseModel):
    agent_id: str = Field(..., min_length=1)

    user_id: str | None = Field(
        None,
        description="Optional user ID for OAuth token refresh. If not provided, uses most recent token.",
    )


class AgentToolsOutput(BaseModel):
    tools: list[dict]


class AgentToolCreateInput(BaseModel):
    agent_id: str = Field(..., min_length=1)
    tool_type: str = Field(
        ...,
        pattern=r"^(web_search|mcp|code_interpreter|image_generation|transform|load)$",
    )
    mcp_server_id: str | None = None
    # MCP-specific fields
    tool_name: str | None = None  # Required for MCP tools
    custom_description: str | None = (
        None  # Agent-specific tool description
    )
    require_approval: bool = False  # Tool approval setting
    # General fields
    config: dict | None = None
    allowed_tools: list[str] | None = None
    execution_order: int | None = None
    enabled: bool | None = True


class AgentToolUpdateInput(BaseModel):
    agent_tool_id: str = Field(..., min_length=1)
    tool_type: str | None = Field(
        None,
        pattern=r"^(web_search|mcp|code_interpreter|image_generation)$",
    )
    mcp_server_id: str | None = None
    # MCP-specific fields
    tool_name: str | None = None
    custom_description: str | None = None
    require_approval: bool | None = None
    # General fields
    config: dict | None = None
    allowed_tools: list[str] | None = None
    execution_order: int | None = None
    enabled: bool | None = None


class AgentToolIdInput(BaseModel):
    agent_tool_id: str = Field(..., min_length=1)


class AgentToolOutput(BaseModel):
    id: str
    agent_id: str
    tool_type: str
    mcp_server_id: str | None = None
    # MCP-specific fields
    tool_name: str | None = None
    custom_description: str | None = None
    require_approval: bool | None = None
    # General fields
    config: dict | None = None
    allowed_tools: list[str] | None = None
    execution_order: int | None = None
    enabled: bool | None = True
    created_at: str | None = None
    # convenience
    mcp_server_label: str | None = None

    class Config:
        """Pydantic configuration."""

        from_attributes = True


class AgentToolSingleOutput(BaseModel):
    agent_tool: AgentToolOutput


class AgentToolListOutput(BaseModel):
    agent_tools: list[AgentToolOutput]


class AgentToolDeleteOutput(BaseModel):
    success: bool


# MCP-specific models (merged from agent_mcp_tools_crud.py)
class AgentMcpToolCreateInput(BaseModel):
    """Input for creating an agent MCP tool."""

    agent_id: str = Field(..., min_length=1)
    mcp_server_id: str = Field(..., min_length=1)
    tool_name: str = Field(..., min_length=1)
    custom_description: str | None = None
    require_approval: bool = False
    enabled: bool = True


class AgentMcpToolUpdateInput(BaseModel):
    """Input for updating an agent MCP tool."""

    id: str = Field(..., min_length=1)
    custom_description: str | None = None
    require_approval: bool | None = None
    enabled: bool | None = None


class AgentMcpToolDeleteInput(BaseModel):
    """Input for deleting an agent MCP tool."""

    id: str = Field(..., min_length=1)


class AgentMcpToolsByAgentInput(BaseModel):
    """Input for getting agent MCP tools by agent ID."""

    agent_id: str = Field(..., min_length=1)


class AgentMcpToolListInput(BaseModel):
    """Input for listing available tools from an MCP server."""

    agent_id: str = Field(..., min_length=1)
    mcp_server_id: str = Field(..., min_length=1)
    workspace_id: str = Field(..., min_length=1)


class AgentMcpToolData(BaseModel):
    """Agent MCP tool data."""

    id: str
    agent_id: str
    mcp_server_id: str
    tool_name: str
    custom_description: str | None
    require_approval: bool
    enabled: bool
    created_at: str
    updated_at: str
    # Server info
    server_label: str
    server_description: str | None


class AgentMcpToolSingleOutput(BaseModel):
    """Output for single agent MCP tool operations."""

    success: bool
    data: AgentMcpToolData | None = None
    error: str | None = None


class AgentMcpToolListOutput(BaseModel):
    """Output for agent MCP tool list operations."""

    success: bool
    data: list[AgentMcpToolData] = Field(default_factory=list)
    error: str | None = None


class ListedTool(BaseModel):
    """A tool listed from an MCP server."""

    name: str
    description: str | None = None
    already_added: bool = False


class AgentMcpToolAvailableListOutput(BaseModel):
    """Output for tool list operations."""

    success: bool
    tools: list[ListedTool] = Field(default_factory=list)
    error: str | None = None


@function.defn()
async def agent_tools_read_by_agent(  # noqa: C901, PLR0912
    function_input: AgentToolsGetByAgentInput,
) -> AgentToolsOutput:
    """Read agent tools formatted for workflow consumption."""
    async for db in get_async_db():
        try:
            agent_uuid = uuid.UUID(function_input.agent_id)
            q = select(AgentTool).where(
                AgentTool.agent_id == agent_uuid
            )
            res = await db.execute(q)
            rows = res.scalars().all()

            # Preload MCP servers
            mcp_ids = [
                r.mcp_server_id
                for r in rows
                if r.tool_type == "mcp" and r.mcp_server_id
            ]
            mcp_map: dict[str, McpServer] = {}
            if mcp_ids:
                mq = select(McpServer).where(
                    McpServer.id.in_(mcp_ids)
                )
                mres = await db.execute(mq)
                for ms in mres.scalars().all():
                    mcp_map[str(ms.id)] = ms

            # Group MCP tools by server to create granular approval settings
            mcp_servers_config: dict[str, dict] = {}

            # First pass: collect all MCP tools grouped by server
            for r in rows:
                if r.tool_type == "mcp" and r.mcp_server_id:
                    ms = mcp_map.get(str(r.mcp_server_id))
                    if ms:
<<<<<<< HEAD
                        server_key = str(r.mcp_server_id)

                        if server_key not in mcp_servers_config:
                            # For local MCP servers, use MCP_URL environment variable instead of stored URL
                            server_url = ms.server_url
                            if getattr(ms, "local", False):
                                server_url = os.getenv("MCP_URL")

                            mcp_servers_config[server_key] = {
                                "type": "mcp",
                                "server_label": ms.server_label,
                                "server_url": server_url,
                                "server_description": ms.server_description
                                or "",
                                "headers": ms.headers or {},
                                "allowed_tools": [],
                                "tools_approval": {},  # Track per-tool approval settings
                                "mcp_server": ms,
                            }

                        # Add tool to this server's configuration
                        if r.tool_name:
                            # Specific tool configuration
                            if (
                                r.tool_name
                                not in mcp_servers_config[
                                    server_key
                                ]["allowed_tools"]
                            ):
                                mcp_servers_config[server_key][
                                    "allowed_tools"
                                ].append(r.tool_name)
                            mcp_servers_config[server_key][
                                "tools_approval"
                            ][r.tool_name] = (
                                r.require_approval or False
=======
                        # For local MCP servers, use RESTACK_ENGINE_MCP_ADDRESS environment variable instead of stored URL
                        server_url = ms.server_url
                        if getattr(ms, "local", False):
                            server_url = os.getenv("RESTACK_ENGINE_MCP_ADDRESS")

                        # Convert our internal approval format to OpenAI's expected format
                        require_approval = _convert_approval_config(
                            ms.require_approval or {},
                            r.allowed_tools or [],
                            convert_to_string=function_input.convert_approval_to_string,
                        )
                        tool_obj = {
                            "type": "mcp",
                            "server_label": ms.server_label,
                            "server_url": server_url,
                            "server_description": ms.server_description
                            or "",
                            "headers": ms.headers or {},
                            "require_approval": require_approval,
                        }

                        oauth_token = await get_oauth_token_for_mcp_server(
                            GetOAuthTokenForMcpServerInput(
                                mcp_server_id=str(ms.id),
                                user_id=function_input.user_id,
>>>>>>> 6406d234
                            )
                        elif r.allowed_tools:
                            # Server-level configuration with multiple tools
                            for tool_name in r.allowed_tools:
                                if (
                                    tool_name
                                    not in mcp_servers_config[
                                        server_key
                                    ]["allowed_tools"]
                                ):
                                    mcp_servers_config[
                                        server_key
                                    ]["allowed_tools"].append(
                                        tool_name
                                    )
                                mcp_servers_config[server_key][
                                    "tools_approval"
                                ][tool_name] = (
                                    r.require_approval or False
                                )

            # Second pass: create final tool configurations with granular approval
            tools: list[dict] = []
            for server_config in mcp_servers_config.values():
                tools_approval = server_config["tools_approval"]
                ms = server_config["mcp_server"]

                # Get OAuth token for this server
                oauth_token = (
                    await get_oauth_token_for_mcp_server(
                        GetOAuthTokenForMcpServerInput(
                            mcp_server_id=str(ms.id),
                            user_id=function_input.user_id,
                        )
                    )
                )

                # Create single tool configuration with granular approval settings
                tool_obj = {
                    "type": server_config["type"],
                    "server_label": server_config["server_label"],
                    "server_url": server_config["server_url"],
                    "server_description": server_config[
                        "server_description"
                    ],
                    "headers": server_config["headers"],
                    "allowed_tools": server_config[
                        "allowed_tools"
                    ],
                    "require_approval": _create_granular_require_approval(
                        tools_approval
                    ),
                }

                if oauth_token:
                    tool_obj["authorization"] = oauth_token
                    user_context = (
                        f"user {function_input.user_id}"
                        if function_input.user_id
                        else "most recent token"
                    )
                    log.info(
                        f"Added OAuth authorization for MCP server {ms.server_label} using {user_context}"
                    )
                # Only log if we expect OAuth (don't spam logs for non-OAuth servers)
                elif ms.server_url and (
                    "oauth" in (ms.server_url or "").lower()
                    or "api." in (ms.server_url or "").lower()
                ):
                    log.info(
                        f"No OAuth token found for MCP server {ms.server_label} - may need authentication"
                    )

                tools.append(tool_obj)

            # Handle non-MCP tools (OpenAI official tools)
            for r in rows:
                if r.tool_type != "mcp":
                    # Standard OpenAI tools (web_search, etc.)
                    tool_obj = {"type": r.tool_type}
                    if r.config:
                        tool_obj.update(r.config)
                    tools.append(tool_obj)

            return AgentToolsOutput(tools=tools)
        except Exception as e:
            raise NonRetryableError(
                message=f"Failed to read agent tools: {e!s}"
            ) from e
    return None  # pragma: no cover


@function.defn()
async def agent_tools_read_records_by_agent(
    function_input: AgentToolsGetByAgentInput,
) -> AgentToolListOutput:
    """Read agent tools as structured records for UI consumption."""
    async for db in get_async_db():
        try:
            agent_uuid = uuid.UUID(function_input.agent_id)
            q = select(AgentTool).where(
                AgentTool.agent_id == agent_uuid
            )
            res = await db.execute(q)
            rows = res.scalars().all()

            # Enrich with MCP server info
            mcp_ids = [
                r.mcp_server_id for r in rows if r.mcp_server_id
            ]
            mcp_map: dict[str, McpServer] = {}
            if mcp_ids:
                mq = select(McpServer).where(
                    McpServer.id.in_(mcp_ids)
                )
                mres = await db.execute(mq)
                for ms in mres.scalars().all():
                    mcp_map[str(ms.id)] = ms

            outputs = [
                AgentToolOutput(
                    id=str(r.id),
                    agent_id=str(r.agent_id),
                    tool_type=r.tool_type,
                    mcp_server_id=str(r.mcp_server_id)
                    if r.mcp_server_id
                    else None,
                    # MCP-specific fields
                    tool_name=r.tool_name,
                    custom_description=r.custom_description,
                    require_approval=r.require_approval,
                    # General fields
                    config=r.config,
                    allowed_tools=r.allowed_tools,
                    execution_order=r.execution_order,
                    enabled=bool(r.enabled)
                    if r.enabled is not None
                    else True,
                    created_at=r.created_at.isoformat()
                    if getattr(r, "created_at", None)
                    else None,
                    mcp_server_label=mcp_map.get(
                        str(r.mcp_server_id)
                    ).server_label
                    if r.mcp_server_id
                    and mcp_map.get(str(r.mcp_server_id))
                    else None,
                )
                for r in rows
            ]

            return AgentToolListOutput(agent_tools=outputs)
        except Exception as e:
            raise NonRetryableError(
                message=f"Failed to read agent tools records: {e!s}"
            ) from e
    return None  # pragma: no cover


@function.defn()
async def agent_tools_create(
    function_input: AgentToolCreateInput,
) -> AgentToolSingleOutput:
    """Create a new agent tool (MCP or OpenAI official tool)."""
    async for db in get_async_db():
        try:
            # Basic validations per tool type
            if (
                function_input.tool_type == "mcp"
                and not function_input.mcp_server_id
            ):
                _raise_mcp_server_required_error()

            # For MCP tools, tool_name is required
            if (
                function_input.tool_type == "mcp"
                and not function_input.tool_name
            ):
                _raise_tool_name_required_error()

            agent_uuid = uuid.UUID(function_input.agent_id)
            mcp_uuid = (
                uuid.UUID(function_input.mcp_server_id)
                if function_input.mcp_server_id
                else None
            )

            # Check for existing record if it's an MCP tool
            existing_record = None
            if (
                function_input.tool_type == "mcp"
                and mcp_uuid
                and function_input.tool_name
            ):
                existing_query = select(AgentTool).where(
                    and_(
                        AgentTool.agent_id == agent_uuid,
                        AgentTool.tool_type == "mcp",
                        AgentTool.mcp_server_id == mcp_uuid,
                        AgentTool.tool_name
                        == function_input.tool_name,
                    )
                )
                existing_result = await db.execute(existing_query)
                existing_record = (
                    existing_result.scalar_one_or_none()
                )

            if existing_record:
                # Update existing record
                existing_record.config = function_input.config
                existing_record.allowed_tools = (
                    function_input.allowed_tools
                )
                existing_record.execution_order = (
                    function_input.execution_order
                )
                existing_record.enabled = (
                    function_input.enabled
                    if function_input.enabled is not None
                    else True
                )
                # Update MCP-specific fields
                existing_record.tool_name = (
                    function_input.tool_name
                )
                existing_record.custom_description = (
                    function_input.custom_description
                )
                existing_record.require_approval = (
                    function_input.require_approval
                )
                record = existing_record
            else:
                # Create new tool record
                record = AgentTool(
                    id=uuid.uuid4(),
                    agent_id=agent_uuid,
                    tool_type=function_input.tool_type,
                    mcp_server_id=mcp_uuid,
                    # MCP-specific fields
                    tool_name=function_input.tool_name,
                    custom_description=function_input.custom_description,
                    require_approval=function_input.require_approval,
                    # General fields
                    config=function_input.config,
                    allowed_tools=function_input.allowed_tools,
                    execution_order=function_input.execution_order,
                    enabled=(
                        function_input.enabled
                        if function_input.enabled is not None
                        else True
                    ),
                )
                db.add(record)
            await db.commit()
            await db.refresh(record)

            # Enrich with MCP server info
            mcp_label = None
            if record.mcp_server_id:
                mq = select(McpServer).where(
                    McpServer.id == record.mcp_server_id
                )
                mres = await db.execute(mq)
                m = mres.scalar_one_or_none()
                if m:
                    mcp_label = m.server_label

            return AgentToolSingleOutput(
                agent_tool=AgentToolOutput(
                    id=str(record.id),
                    agent_id=str(record.agent_id),
                    tool_type=record.tool_type,
                    mcp_server_id=str(record.mcp_server_id)
                    if record.mcp_server_id
                    else None,
                    config=record.config,
                    allowed_tools=record.allowed_tools,
                    execution_order=record.execution_order,
                    enabled=bool(record.enabled)
                    if record.enabled is not None
                    else True,
                    created_at=record.created_at.isoformat()
                    if getattr(record, "created_at", None)
                    else None,
                    mcp_server_label=mcp_label,
                )
            )
        except Exception as e:
            await db.rollback()
            raise NonRetryableError(
                message=f"Failed to create agent tool: {e!s}"
            ) from e
    return None  # pragma: no cover


@function.defn()
async def agent_tools_update(
    function_input: AgentToolUpdateInput,
) -> AgentToolSingleOutput:
    """Update an existing agent tool."""
    async for db in get_async_db():
        try:
            q = select(AgentTool).where(
                AgentTool.id
                == uuid.UUID(function_input.agent_tool_id)
            )
            res = await db.execute(q)
            record = res.scalar_one_or_none()
            if not record:
                _raise_agent_tool_not_found_error(
                    function_input.agent_tool_id
                )

            update_data = function_input.dict(
                exclude_unset=True, exclude={"agent_tool_id"}
            )
            if "mcp_server_id" in update_data:
                update_data["mcp_server_id"] = (
                    uuid.UUID(update_data["mcp_server_id"])
                    if update_data["mcp_server_id"]
                    else None
                )

            for key, value in update_data.items():
                if hasattr(record, key):
                    setattr(record, key, value)

            await db.commit()
            await db.refresh(record)

            # Enrich with MCP server info
            mcp_label = None
            if record.mcp_server_id:
                mq = select(McpServer).where(
                    McpServer.id == record.mcp_server_id
                )
                mres = await db.execute(mq)
                m = mres.scalar_one_or_none()
                if m:
                    mcp_label = m.server_label

            return AgentToolSingleOutput(
                agent_tool=AgentToolOutput(
                    id=str(record.id),
                    agent_id=str(record.agent_id),
                    tool_type=record.tool_type,
                    mcp_server_id=str(record.mcp_server_id)
                    if record.mcp_server_id
                    else None,
                    config=record.config,
                    allowed_tools=record.allowed_tools,
                    execution_order=record.execution_order,
                    enabled=bool(record.enabled)
                    if record.enabled is not None
                    else True,
                    created_at=record.created_at.isoformat()
                    if getattr(record, "created_at", None)
                    else None,
                    mcp_server_label=mcp_label,
                )
            )
        except Exception as e:
            await db.rollback()
            raise NonRetryableError(
                message=f"Failed to update agent tool: {e!s}"
            ) from e
    return None  # pragma: no cover


@function.defn()
async def agent_tools_delete(
    function_input: AgentToolIdInput,
) -> AgentToolDeleteOutput:
    """Delete an agent tool."""
    async for db in get_async_db():
        try:
            q = select(AgentTool).where(
                AgentTool.id
                == uuid.UUID(function_input.agent_tool_id)
            )
            res = await db.execute(q)
            record = res.scalar_one_or_none()
            if not record:
                # Tool already deleted or doesn't exist - return success (idempotent)
                return AgentToolDeleteOutput(success=True)
            await db.delete(record)
            await db.commit()
            return AgentToolDeleteOutput(success=True)
        except Exception as e:
            await db.rollback()
            raise NonRetryableError(
                message=f"Failed to delete agent tool: {e!s}"
            ) from e
    return None  # pragma: no cover<|MERGE_RESOLUTION|>--- conflicted
+++ resolved
@@ -286,14 +286,13 @@
                 if r.tool_type == "mcp" and r.mcp_server_id:
                     ms = mcp_map.get(str(r.mcp_server_id))
                     if ms:
-<<<<<<< HEAD
                         server_key = str(r.mcp_server_id)
 
                         if server_key not in mcp_servers_config:
-                            # For local MCP servers, use MCP_URL environment variable instead of stored URL
+                            # For local MCP servers, use RESTACK_ENGINE_MCP_ADDRESS environment variable instead of stored URL
                             server_url = ms.server_url
                             if getattr(ms, "local", False):
-                                server_url = os.getenv("MCP_URL")
+                                server_url = os.getenv("RESTACK_ENGINE_MCP_ADDRESS")
 
                             mcp_servers_config[server_key] = {
                                 "type": "mcp",
@@ -323,33 +322,6 @@
                                 "tools_approval"
                             ][r.tool_name] = (
                                 r.require_approval or False
-=======
-                        # For local MCP servers, use RESTACK_ENGINE_MCP_ADDRESS environment variable instead of stored URL
-                        server_url = ms.server_url
-                        if getattr(ms, "local", False):
-                            server_url = os.getenv("RESTACK_ENGINE_MCP_ADDRESS")
-
-                        # Convert our internal approval format to OpenAI's expected format
-                        require_approval = _convert_approval_config(
-                            ms.require_approval or {},
-                            r.allowed_tools or [],
-                            convert_to_string=function_input.convert_approval_to_string,
-                        )
-                        tool_obj = {
-                            "type": "mcp",
-                            "server_label": ms.server_label,
-                            "server_url": server_url,
-                            "server_description": ms.server_description
-                            or "",
-                            "headers": ms.headers or {},
-                            "require_approval": require_approval,
-                        }
-
-                        oauth_token = await get_oauth_token_for_mcp_server(
-                            GetOAuthTokenForMcpServerInput(
-                                mcp_server_id=str(ms.id),
-                                user_id=function_input.user_id,
->>>>>>> 6406d234
                             )
                         elif r.allowed_tools:
                             # Server-level configuration with multiple tools
