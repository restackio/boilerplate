import uuid
from typing import Any

from pydantic import BaseModel, Field
from restack_ai.function import NonRetryableError, function, log
from sqlalchemy import and_, select

from src.client import mcp_address
from src.database.connection import get_async_db
from src.database.models import (
    AgentTool,
    McpServer,
)
from src.functions.mcp_oauth_crud import (
    GetOAuthTokenForMcpServerInput,
    get_oauth_token_for_mcp_server,
)


def _raise_mcp_server_required_error() -> None:
    """Raise error when mcp_server_id is required but missing."""
    raise NonRetryableError(
        message="mcp_server_id required for tool_type=mcp"
    )


def _raise_agent_tool_not_found_error(agent_tool_id: str) -> None:
    """Raise error when agent tool is not found."""
    raise NonRetryableError(
        message=f"Agent tool with id {agent_tool_id} not found"
    )


def _raise_tool_name_required_error() -> None:
    """Raise error when tool_name is required but missing."""
    raise NonRetryableError(
        message="tool_name is required for MCP tools"
    )


def _create_granular_require_approval(
    tools_approval: dict[str, bool],
) -> dict:
    """Create granular require_approval object for MCP tools.

    Args:
        tools_approval: Dictionary mapping tool names to their approval requirements

    Returns:
        Dictionary with "never" and "always" keys containing tool name arrays
    """
    never_tools = [
        tool
        for tool, needs_approval in tools_approval.items()
        if not needs_approval
    ]
    always_tools = [
        tool
        for tool, needs_approval in tools_approval.items()
        if needs_approval
    ]

    result = {}
    if never_tools:
        result["never"] = {"tool_names": never_tools}
    if always_tools:
        result["always"] = {"tool_names": always_tools}

    return result


class AgentToolsGetByAgentInput(BaseModel):
    agent_id: str = Field(..., min_length=1)

    user_id: str | None = Field(
        None,
        description="Optional user ID for OAuth token refresh. If not provided, uses most recent token.",
    )


class AgentToolsOutput(BaseModel):
    tools: list[dict]


class AgentToolCreateInput(BaseModel):
    agent_id: str = Field(..., min_length=1)
    tool_type: str = Field(
        ...,
        pattern=r"^(web_search|mcp|code_interpreter|image_generation|transform|load)$",
    )
    mcp_server_id: str | None = None
    # MCP-specific fields
    tool_name: str | None = None  # Required for MCP tools
    custom_description: str | None = (
        None  # Agent-specific tool description
    )
    require_approval: bool = False  # Tool approval setting
    # General fields
    config: dict | None = None
    allowed_tools: list[str] | None = None
    execution_order: int | None = None
    enabled: bool | None = True


class AgentToolUpdateInput(BaseModel):
    agent_tool_id: str = Field(..., min_length=1)
    tool_type: str | None = Field(
        None,
        pattern=r"^(web_search|mcp|code_interpreter|image_generation)$",
    )
    mcp_server_id: str | None = None
    # MCP-specific fields
    tool_name: str | None = None
    custom_description: str | None = None
    require_approval: bool | None = None
    # General fields
    config: dict | None = None
    allowed_tools: list[str] | None = None
    execution_order: int | None = None
    enabled: bool | None = None


class AgentToolIdInput(BaseModel):
    agent_tool_id: str = Field(..., min_length=1)


class AgentToolOutput(BaseModel):
    id: str
    agent_id: str
    tool_type: str
    mcp_server_id: str | None = None
    # MCP-specific fields
    tool_name: str | None = None
    custom_description: str | None = None
    require_approval: bool | None = None
    # General fields
    config: dict | None = None
    allowed_tools: list[str] | None = None
    execution_order: int | None = None
    enabled: bool | None = True
    created_at: str | None = None
    # convenience
    mcp_server_label: str | None = None

    class Config:
        """Pydantic configuration."""

        from_attributes = True


class AgentToolSingleOutput(BaseModel):
    agent_tool: AgentToolOutput


class AgentToolListOutput(BaseModel):
    agent_tools: list[AgentToolOutput]


class AgentToolDeleteOutput(BaseModel):
    success: bool


# MCP-specific models (merged from agent_mcp_tools_crud.py)
class AgentMcpToolCreateInput(BaseModel):
    """Input for creating an agent MCP tool."""

    agent_id: str = Field(..., min_length=1)
    mcp_server_id: str = Field(..., min_length=1)
    tool_name: str = Field(..., min_length=1)
    custom_description: str | None = None
    require_approval: bool = False
    enabled: bool = True


class AgentMcpToolUpdateInput(BaseModel):
    """Input for updating an agent MCP tool."""

    id: str = Field(..., min_length=1)
    custom_description: str | None = None
    require_approval: bool | None = None
    enabled: bool | None = None


class AgentMcpToolDeleteInput(BaseModel):
    """Input for deleting an agent MCP tool."""

    id: str = Field(..., min_length=1)


class AgentMcpToolsByAgentInput(BaseModel):
    """Input for getting agent MCP tools by agent ID."""

    agent_id: str = Field(..., min_length=1)


class AgentMcpToolListInput(BaseModel):
    """Input for listing available tools from an MCP server."""

    agent_id: str = Field(..., min_length=1)
    mcp_server_id: str = Field(..., min_length=1)
    workspace_id: str = Field(..., min_length=1)


class AgentMcpToolData(BaseModel):
    """Agent MCP tool data."""

    id: str
    agent_id: str
    mcp_server_id: str
    tool_name: str
    custom_description: str | None
    require_approval: bool
    enabled: bool
    created_at: str
    updated_at: str
    # Server info
    server_label: str
    server_description: str | None


class AgentMcpToolSingleOutput(BaseModel):
    """Output for single agent MCP tool operations."""

    success: bool
    data: AgentMcpToolData | None = None
    error: str | None = None


class AgentMcpToolListOutput(BaseModel):
    """Output for agent MCP tool list operations."""

    success: bool
    data: list[AgentMcpToolData] = Field(default_factory=list)
    error: str | None = None


class ListedTool(BaseModel):
    """A tool listed from an MCP server."""

    name: str
    description: str | None = None
    already_added: bool = False


class AgentMcpToolAvailableListOutput(BaseModel):
    """Output for tool list operations."""

    success: bool
    tools: list[ListedTool] = Field(default_factory=list)
    error: str | None = None


async def _load_mcp_servers(
    db: Any, mcp_ids: list
) -> dict[str, McpServer]:
    """Load MCP servers by IDs and return as a map."""
    if not mcp_ids:
        return {}

    mq = select(McpServer).where(McpServer.id.in_(mcp_ids))
    mres = await db.execute(mq)
    return {str(ms.id): ms for ms in mres.scalars().all()}


def _get_mcp_server_url(mcp_server: McpServer) -> str:
    """Get the appropriate URL for an MCP server."""
    if getattr(mcp_server, "local", False):
<<<<<<< HEAD
        return os.getenv("RESTACK_ENGINE_MCP_ADDRESS")
=======
        return mcp_address
>>>>>>> 048cf46a
    return mcp_server.server_url


def _init_mcp_server_config(mcp_server: McpServer) -> dict:
    """Initialize configuration for an MCP server."""
    return {
        "type": "mcp",
        "server_label": mcp_server.server_label,
        "server_url": _get_mcp_server_url(mcp_server),
        "server_description": mcp_server.server_description or "",
        "headers": mcp_server.headers or {},
        "allowed_tools": [],
        "tools_approval": {},
        "mcp_server": mcp_server,
    }


def _add_tool_to_server_config(
    server_config: dict, tool_name: str, *, require_approval: bool
) -> None:
    """Add a tool to server configuration with approval settings."""
    if tool_name not in server_config["allowed_tools"]:
        server_config["allowed_tools"].append(tool_name)
    server_config["tools_approval"][tool_name] = (
        require_approval or False
    )


def _group_mcp_tools_by_server(
    rows: list, mcp_map: dict[str, McpServer]
) -> dict[str, dict]:
    """Group MCP tools by their server."""
    mcp_servers_config: dict[str, dict] = {}

    for r in rows:
        if r.tool_type != "mcp" or not r.mcp_server_id:
            continue

        ms = mcp_map.get(str(r.mcp_server_id))
        if not ms:
            continue

        server_key = str(r.mcp_server_id)

        if server_key not in mcp_servers_config:
            mcp_servers_config[server_key] = (
                _init_mcp_server_config(ms)
            )

        # Add tool(s) to this server's configuration
        if r.tool_name:
            _add_tool_to_server_config(
                mcp_servers_config[server_key],
                r.tool_name,
                require_approval=r.require_approval,
            )
        elif r.allowed_tools:
            for tool_name in r.allowed_tools:
                _add_tool_to_server_config(
                    mcp_servers_config[server_key],
                    tool_name,
                    require_approval=r.require_approval,
                )

    return mcp_servers_config


async def _create_mcp_tool_configs(
    mcp_servers_config: dict,
    user_id: str | None,
) -> list[dict]:
    """Create final tool configurations with OAuth for MCP servers."""
    tools = []

    for server_config in mcp_servers_config.values():
        ms = server_config["mcp_server"]

        # Get OAuth token for this server
        oauth_token = await get_oauth_token_for_mcp_server(
            GetOAuthTokenForMcpServerInput(
                mcp_server_id=str(ms.id),
                user_id=user_id,
            )
        )

        tool_obj = {
            "type": server_config["type"],
            "server_label": server_config["server_label"],
            "server_url": server_config["server_url"],
            "server_description": server_config[
                "server_description"
            ],
            "headers": server_config["headers"],
            "allowed_tools": server_config["allowed_tools"],
            "require_approval": _create_granular_require_approval(
                server_config["tools_approval"]
            ),
        }

        if oauth_token:
            tool_obj["authorization"] = oauth_token
            user_context = (
                f"user {user_id}"
                if user_id
                else "most recent token"
            )
            log.info(
                f"Added OAuth authorization for MCP server {ms.server_label} using {user_context}"
            )
        elif ms.server_url and (
            "oauth" in (ms.server_url or "").lower()
            or "api." in (ms.server_url or "").lower()
        ):
            log.info(
                f"No OAuth token found for MCP server {ms.server_label} - may need authentication"
            )

        tools.append(tool_obj)

    return tools


def _add_non_mcp_tools(rows: list, tools: list[dict]) -> None:
    """Add non-MCP tools (OpenAI official tools) to the tools list."""
    for r in rows:
        if r.tool_type != "mcp":
            tool_obj = {"type": r.tool_type}
            if r.config:
                tool_obj.update(r.config)
            tools.append(tool_obj)


@function.defn()
async def agent_tools_read_by_agent(
    function_input: AgentToolsGetByAgentInput,
) -> AgentToolsOutput:
    """Read agent tools formatted for workflow consumption."""
    async for db in get_async_db():
        try:
            # Fetch agent tools from database
            agent_uuid = uuid.UUID(function_input.agent_id)
            q = select(AgentTool).where(
                AgentTool.agent_id == agent_uuid
            )
            res = await db.execute(q)
            rows = res.scalars().all()

            # Preload MCP servers for efficiency
            mcp_ids = [
                r.mcp_server_id
                for r in rows
                if r.tool_type == "mcp" and r.mcp_server_id
            ]
            mcp_map = await _load_mcp_servers(db, mcp_ids)

            # Group MCP tools by server with approval settings
            mcp_servers_config = _group_mcp_tools_by_server(
                rows, mcp_map
            )

            # Create MCP tool configurations with OAuth
            tools = await _create_mcp_tool_configs(
                mcp_servers_config,
                function_input.user_id,
            )

            # Add non-MCP tools (OpenAI official tools)
            _add_non_mcp_tools(rows, tools)

            return AgentToolsOutput(tools=tools)
        except Exception as e:
            raise NonRetryableError(
                message=f"Failed to read agent tools: {e!s}"
            ) from e
    return None  # pragma: no cover


@function.defn()
async def agent_tools_read_records_by_agent(
    function_input: AgentToolsGetByAgentInput,
) -> AgentToolListOutput:
    """Read agent tools as structured records for UI consumption."""
    async for db in get_async_db():
        try:
            agent_uuid = uuid.UUID(function_input.agent_id)
            q = select(AgentTool).where(
                AgentTool.agent_id == agent_uuid
            )
            res = await db.execute(q)
            rows = res.scalars().all()

            # Enrich with MCP server info
            mcp_ids = [
                r.mcp_server_id for r in rows if r.mcp_server_id
            ]
            mcp_map: dict[str, McpServer] = {}
            if mcp_ids:
                mq = select(McpServer).where(
                    McpServer.id.in_(mcp_ids)
                )
                mres = await db.execute(mq)
                for ms in mres.scalars().all():
                    mcp_map[str(ms.id)] = ms

            outputs = [
                AgentToolOutput(
                    id=str(r.id),
                    agent_id=str(r.agent_id),
                    tool_type=r.tool_type,
                    mcp_server_id=str(r.mcp_server_id)
                    if r.mcp_server_id
                    else None,
                    # MCP-specific fields
                    tool_name=r.tool_name,
                    custom_description=r.custom_description,
                    require_approval=r.require_approval,
                    # General fields
                    config=r.config,
                    allowed_tools=r.allowed_tools,
                    execution_order=r.execution_order,
                    enabled=bool(r.enabled)
                    if r.enabled is not None
                    else True,
                    created_at=r.created_at.isoformat()
                    if getattr(r, "created_at", None)
                    else None,
                    mcp_server_label=mcp_map.get(
                        str(r.mcp_server_id)
                    ).server_label
                    if r.mcp_server_id
                    and mcp_map.get(str(r.mcp_server_id))
                    else None,
                )
                for r in rows
            ]

            return AgentToolListOutput(agent_tools=outputs)
        except Exception as e:
            raise NonRetryableError(
                message=f"Failed to read agent tools records: {e!s}"
            ) from e
    return None  # pragma: no cover


@function.defn()
async def agent_tools_create(
    function_input: AgentToolCreateInput,
) -> AgentToolSingleOutput:
    """Create a new agent tool (MCP or OpenAI official tool)."""
    async for db in get_async_db():
        try:
            # Basic validations per tool type
            if (
                function_input.tool_type == "mcp"
                and not function_input.mcp_server_id
            ):
                _raise_mcp_server_required_error()

            # For MCP tools, tool_name is required
            if (
                function_input.tool_type == "mcp"
                and not function_input.tool_name
            ):
                _raise_tool_name_required_error()

            agent_uuid = uuid.UUID(function_input.agent_id)
            mcp_uuid = (
                uuid.UUID(function_input.mcp_server_id)
                if function_input.mcp_server_id
                else None
            )

            # Check for existing record if it's an MCP tool
            existing_record = None
            if (
                function_input.tool_type == "mcp"
                and mcp_uuid
                and function_input.tool_name
            ):
                existing_query = select(AgentTool).where(
                    and_(
                        AgentTool.agent_id == agent_uuid,
                        AgentTool.tool_type == "mcp",
                        AgentTool.mcp_server_id == mcp_uuid,
                        AgentTool.tool_name
                        == function_input.tool_name,
                    )
                )
                existing_result = await db.execute(existing_query)
                existing_record = (
                    existing_result.scalar_one_or_none()
                )

            if existing_record:
                # Update existing record
                existing_record.config = function_input.config
                existing_record.allowed_tools = (
                    function_input.allowed_tools
                )
                existing_record.execution_order = (
                    function_input.execution_order
                )
                existing_record.enabled = (
                    function_input.enabled
                    if function_input.enabled is not None
                    else True
                )
                # Update MCP-specific fields
                existing_record.tool_name = (
                    function_input.tool_name
                )
                existing_record.custom_description = (
                    function_input.custom_description
                )
                existing_record.require_approval = (
                    function_input.require_approval
                )
                record = existing_record
            else:
                # Create new tool record
                record = AgentTool(
                    id=uuid.uuid4(),
                    agent_id=agent_uuid,
                    tool_type=function_input.tool_type,
                    mcp_server_id=mcp_uuid,
                    # MCP-specific fields
                    tool_name=function_input.tool_name,
                    custom_description=function_input.custom_description,
                    require_approval=function_input.require_approval,
                    # General fields
                    config=function_input.config,
                    allowed_tools=function_input.allowed_tools,
                    execution_order=function_input.execution_order,
                    enabled=(
                        function_input.enabled
                        if function_input.enabled is not None
                        else True
                    ),
                )
                db.add(record)
            await db.commit()
            await db.refresh(record)

            # Enrich with MCP server info
            mcp_label = None
            if record.mcp_server_id:
                mq = select(McpServer).where(
                    McpServer.id == record.mcp_server_id
                )
                mres = await db.execute(mq)
                m = mres.scalar_one_or_none()
                if m:
                    mcp_label = m.server_label

            return AgentToolSingleOutput(
                agent_tool=AgentToolOutput(
                    id=str(record.id),
                    agent_id=str(record.agent_id),
                    tool_type=record.tool_type,
                    mcp_server_id=str(record.mcp_server_id)
                    if record.mcp_server_id
                    else None,
                    config=record.config,
                    allowed_tools=record.allowed_tools,
                    execution_order=record.execution_order,
                    enabled=bool(record.enabled)
                    if record.enabled is not None
                    else True,
                    created_at=record.created_at.isoformat()
                    if getattr(record, "created_at", None)
                    else None,
                    mcp_server_label=mcp_label,
                )
            )
        except Exception as e:
            await db.rollback()
            raise NonRetryableError(
                message=f"Failed to create agent tool: {e!s}"
            ) from e
    return None  # pragma: no cover


@function.defn()
async def agent_tools_update(
    function_input: AgentToolUpdateInput,
) -> AgentToolSingleOutput:
    """Update an existing agent tool."""
    async for db in get_async_db():
        try:
            q = select(AgentTool).where(
                AgentTool.id
                == uuid.UUID(function_input.agent_tool_id)
            )
            res = await db.execute(q)
            record = res.scalar_one_or_none()
            if not record:
                _raise_agent_tool_not_found_error(
                    function_input.agent_tool_id
                )

            update_data = function_input.dict(
                exclude_unset=True, exclude={"agent_tool_id"}
            )
            if "mcp_server_id" in update_data:
                update_data["mcp_server_id"] = (
                    uuid.UUID(update_data["mcp_server_id"])
                    if update_data["mcp_server_id"]
                    else None
                )

            for key, value in update_data.items():
                if hasattr(record, key):
                    setattr(record, key, value)

            await db.commit()
            await db.refresh(record)

            # Enrich with MCP server info
            mcp_label = None
            if record.mcp_server_id:
                mq = select(McpServer).where(
                    McpServer.id == record.mcp_server_id
                )
                mres = await db.execute(mq)
                m = mres.scalar_one_or_none()
                if m:
                    mcp_label = m.server_label

            return AgentToolSingleOutput(
                agent_tool=AgentToolOutput(
                    id=str(record.id),
                    agent_id=str(record.agent_id),
                    tool_type=record.tool_type,
                    mcp_server_id=str(record.mcp_server_id)
                    if record.mcp_server_id
                    else None,
                    config=record.config,
                    allowed_tools=record.allowed_tools,
                    execution_order=record.execution_order,
                    enabled=bool(record.enabled)
                    if record.enabled is not None
                    else True,
                    created_at=record.created_at.isoformat()
                    if getattr(record, "created_at", None)
                    else None,
                    mcp_server_label=mcp_label,
                )
            )
        except Exception as e:
            await db.rollback()
            raise NonRetryableError(
                message=f"Failed to update agent tool: {e!s}"
            ) from e
    return None  # pragma: no cover


@function.defn()
async def agent_tools_delete(
    function_input: AgentToolIdInput,
) -> AgentToolDeleteOutput:
    """Delete an agent tool."""
    async for db in get_async_db():
        try:
            q = select(AgentTool).where(
                AgentTool.id
                == uuid.UUID(function_input.agent_tool_id)
            )
            res = await db.execute(q)
            record = res.scalar_one_or_none()
            if not record:
                # Tool already deleted or doesn't exist - return success (idempotent)
                return AgentToolDeleteOutput(success=True)
            await db.delete(record)
            await db.commit()
            return AgentToolDeleteOutput(success=True)
        except Exception as e:
            await db.rollback()
            raise NonRetryableError(
                message=f"Failed to delete agent tool: {e!s}"
            ) from e
    return None  # pragma: no cover<|MERGE_RESOLUTION|>--- conflicted
+++ resolved
@@ -265,11 +265,7 @@
 def _get_mcp_server_url(mcp_server: McpServer) -> str:
     """Get the appropriate URL for an MCP server."""
     if getattr(mcp_server, "local", False):
-<<<<<<< HEAD
-        return os.getenv("RESTACK_ENGINE_MCP_ADDRESS")
-=======
         return mcp_address
->>>>>>> 048cf46a
     return mcp_server.server_url
 
 
