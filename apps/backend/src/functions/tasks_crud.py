--- conflicted
+++ resolved
@@ -203,14 +203,11 @@
                     agent_name=task.agent.name
                     if task.agent
                     else "N/A",
-<<<<<<< HEAD
-=======
                     parent_agent_id=str(
                         task.agent.parent_agent_id
                     )
                     if task.agent and task.agent.parent_agent_id
                     else None,
->>>>>>> 048cf46a
                     assigned_to_id=str(task.assigned_to_id)
                     if task.assigned_to_id
                     else None,
@@ -522,12 +519,9 @@
                 agent_name=task.agent.name
                 if task.agent
                 else "N/A",
-<<<<<<< HEAD
-=======
                 parent_agent_id=str(task.agent.parent_agent_id)
                 if task.agent and task.agent.parent_agent_id
                 else None,
->>>>>>> 048cf46a
                 assigned_to_id=str(task.assigned_to_id)
                 if task.assigned_to_id
                 else None,
@@ -717,14 +711,11 @@
                     agent_name=task.agent.name
                     if task.agent
                     else "N/A",
-<<<<<<< HEAD
-=======
                     parent_agent_id=str(
                         task.agent.parent_agent_id
                     )
                     if task.agent and task.agent.parent_agent_id
                     else None,
->>>>>>> 048cf46a
                     assigned_to_id=str(task.assigned_to_id)
                     if task.assigned_to_id
                     else None,
@@ -796,14 +787,11 @@
                     agent_name=task.agent.name
                     if task.agent
                     else "N/A",
-<<<<<<< HEAD
-=======
                     parent_agent_id=str(
                         task.agent.parent_agent_id
                     )
                     if task.agent and task.agent.parent_agent_id
                     else None,
->>>>>>> 048cf46a
                     assigned_to_id=str(task.assigned_to_id)
                     if task.assigned_to_id
                     else None,
