--- conflicted
+++ resolved
@@ -381,11 +381,7 @@
 
 [[package]]
 name = "restack-ai"
-<<<<<<< HEAD
-version = "0.0.114"
-=======
 version = "0.0.115"
->>>>>>> 048cf46a
 source = { registry = "https://pypi.org/simple" }
 dependencies = [
     { name = "aiohttp" },
@@ -397,15 +393,9 @@
     { name = "typing-extensions" },
     { name = "websockets" },
 ]
-<<<<<<< HEAD
-sdist = { url = "https://files.pythonhosted.org/packages/63/2c/0bb0a9326b02062e16fbaf06c62b431f04d0f368f282eac4c31cde610191/restack_ai-0.0.114.tar.gz", hash = "sha256:0d7bc0a444c69326e66ef88a55eced6d98d4744f3a476c17bdd317efe7ea65d4", size = 23047, upload-time = "2025-10-06T18:56:27.888Z" }
-wheels = [
-    { url = "https://files.pythonhosted.org/packages/b3/88/abdfb9e6caffb7470ac93e64196d27dff9587c2e4ba88ddbc038e1baeedc/restack_ai-0.0.114-py3-none-any.whl", hash = "sha256:28eed4417c96c59acbf2e4422e0bd2297a34a890e72e5c5376f56690354bed68", size = 28609, upload-time = "2025-10-06T18:56:26.501Z" },
-=======
 sdist = { url = "https://files.pythonhosted.org/packages/c7/c2/a2a2b7780ec3a111ac9baaef0706535339238e3d734b00d37c7ab952cdb5/restack_ai-0.0.115.tar.gz", hash = "sha256:ed760dcd41d12bc9f8c93ab9b091719e5c6973599bf3eefb2f947236307d0755", size = 23317, upload-time = "2025-10-18T15:53:40.149Z" }
 wheels = [
     { url = "https://files.pythonhosted.org/packages/fc/49/6a3201a55633e4801c7b1914efd168ea8347d74ee69b326a22e1cd71cd78/restack_ai-0.0.115-py3-none-any.whl", hash = "sha256:195cb6130334bd432d3f6797701fe2abdeda806f3bda5a89d19c15ef4273e5c6", size = 28838, upload-time = "2025-10-18T15:53:38.863Z" },
->>>>>>> 048cf46a
 ]
 
 [[package]]
@@ -585,11 +575,7 @@
     { name = "fastapi", specifier = ">=0.104.0" },
     { name = "pydantic", extras = ["email"], specifier = ">=2.11.7" },
     { name = "python-dotenv", specifier = ">=1.1.1" },
-<<<<<<< HEAD
-    { name = "restack-ai", specifier = ">=0.0.114" },
-=======
     { name = "restack-ai", specifier = ">=0.0.115" },
->>>>>>> 048cf46a
     { name = "ruff", specifier = ">=0.13.0" },
     { name = "uvicorn", extras = ["standard"], specifier = ">=0.24.0" },
 ]
