<<<<<<< HEAD
"""Format webhook payloads into task descriptions."""
=======
"""Webhook payload formatters for different services."""

>>>>>>> 048cf46a
import json
import time
from typing import Any


<<<<<<< HEAD
def _extract_github_title(payload: dict[str, Any], headers: dict[str, str]) -> str | None:
    """Extract title from GitHub webhook."""
    event = headers.get("x-github-event", "").lower()

    if event == "pull_request" and "pull_request" in payload:
        pr = payload["pull_request"]
        action = payload.get("action", "")
        return f"GitHub PR {action}: {pr.get('title', 'Untitled')}"

    if event == "issues" and "issue" in payload:
        issue = payload["issue"]
        action = payload.get("action", "")
        return f"GitHub Issue {action}: {issue.get('title', 'Untitled')}"

    if event == "push" and "commits" in payload:
        branch = payload.get("ref", "").split("/")[-1]
        commit_count = len(payload["commits"])
        return f"GitHub Push: {commit_count} commit(s) to {branch}"

    return None


def _extract_service_title(payload: dict[str, Any], headers: dict[str, str]) -> str | None:
    """Extract title from various service webhooks."""
    # Linear
    if payload.get("type") == "Issue" and "data" in payload:
        return f"Linear Issue: {payload['data'].get('title', 'Untitled')}"

    # Zendesk
    if "ticket" in payload:
        return f"Zendesk: {payload['ticket'].get('subject', 'New ticket')}"
=======
def _extract_github_title(
    payload: dict[str, Any], headers: dict[str, str]
) -> str | None:
    """Extract GitHub-specific title."""
    if "pull_request" in payload:
        action = payload.get("action", "unknown")
        pr_number = payload.get("number", "unknown")
        return f"GitHub PR #{pr_number} {action}"
    if "commits" in payload and "ref" in payload:
        ref = payload.get("ref", "unknown").replace(
            "refs/heads/", ""
        )
        return f"GitHub push to {ref}"
    if headers.get("x-github-event"):
        event_type = headers.get("x-github-event")
        return f"GitHub {event_type}"
    return None


def _extract_service_title(
    payload: dict[str, Any], headers: dict[str, str]
) -> str | None:
    """Extract title from various service payloads."""
    # Linear patterns
    if payload.get("type") and "issue" in payload.get("type", ""):
        issue_data = payload.get("data", {})
        issue_title = issue_data.get("title", "Unknown Issue")
        return f"Linear: {issue_title}"

    # Zendesk patterns
    if "ticket" in payload:
        ticket_data = payload.get("ticket", {})
        ticket_id = ticket_data.get("id", "unknown")
        ticket_subject = ticket_data.get(
            "subject", "Unknown Subject"
        )
        return f"Zendesk Ticket #{ticket_id}: {ticket_subject}"

    # Datadog patterns
    if "alert" in payload or headers.get(
        "user-agent", ""
    ).lower().startswith("datadog"):
        alert_title = payload.get(
            "title", payload.get("alert_title", "Unknown Alert")
        )
        return f"Datadog: {alert_title}"
>>>>>>> 048cf46a

    # PagerDuty
    if "incident" in payload:
<<<<<<< HEAD
        return f"PagerDuty: {payload['incident'].get('title', 'New incident')}"

    # Datadog
    if "alert_type" in payload:
        return f"Datadog Alert: {payload.get('title', 'Alert')}"
=======
        incident_data = payload.get("incident", {})
        incident_title = incident_data.get(
            "title", "Unknown Incident"
        )
        return f"PagerDuty: {incident_title}"
>>>>>>> 048cf46a

    return None


def _extract_generic_title(payload: dict[str, Any]) -> str | None:
    """Try to extract a generic title from common fields."""
    for field in ["title", "subject", "name", "summary"]:
        if field in payload and payload[field]:
            return str(payload[field])

    return None


def format_webhook_payload_as_task_description(
    headers: dict[str, str], payload: dict[str, Any]
) -> tuple[str, str]:
    """Format webhook payload into task title and description."""
    title = "Webhook Event"

    if isinstance(payload, dict):
        # Try different title extraction strategies
        title = (
            _extract_github_title(payload, headers)
            or _extract_service_title(payload, headers)
            or _extract_generic_title(payload)
            or title
        )

    # Create detailed description with the full payload
    description = f"""**Webhook Event**

**Headers:**
```json
{json.dumps(dict(headers), indent=2)}
```

**Payload:**
```json
{json.dumps(payload, indent=2)}
```

**Received at:** {time.strftime("%Y-%m-%d %H:%M:%S UTC", time.gmtime())}
"""

    return title, description<|MERGE_RESOLUTION|>--- conflicted
+++ resolved
@@ -1,47 +1,10 @@
-<<<<<<< HEAD
-"""Format webhook payloads into task descriptions."""
-=======
 """Webhook payload formatters for different services."""
 
->>>>>>> 048cf46a
 import json
 import time
 from typing import Any
 
 
-<<<<<<< HEAD
-def _extract_github_title(payload: dict[str, Any], headers: dict[str, str]) -> str | None:
-    """Extract title from GitHub webhook."""
-    event = headers.get("x-github-event", "").lower()
-
-    if event == "pull_request" and "pull_request" in payload:
-        pr = payload["pull_request"]
-        action = payload.get("action", "")
-        return f"GitHub PR {action}: {pr.get('title', 'Untitled')}"
-
-    if event == "issues" and "issue" in payload:
-        issue = payload["issue"]
-        action = payload.get("action", "")
-        return f"GitHub Issue {action}: {issue.get('title', 'Untitled')}"
-
-    if event == "push" and "commits" in payload:
-        branch = payload.get("ref", "").split("/")[-1]
-        commit_count = len(payload["commits"])
-        return f"GitHub Push: {commit_count} commit(s) to {branch}"
-
-    return None
-
-
-def _extract_service_title(payload: dict[str, Any], headers: dict[str, str]) -> str | None:
-    """Extract title from various service webhooks."""
-    # Linear
-    if payload.get("type") == "Issue" and "data" in payload:
-        return f"Linear Issue: {payload['data'].get('title', 'Untitled')}"
-
-    # Zendesk
-    if "ticket" in payload:
-        return f"Zendesk: {payload['ticket'].get('subject', 'New ticket')}"
-=======
 def _extract_github_title(
     payload: dict[str, Any], headers: dict[str, str]
 ) -> str | None:
@@ -88,33 +51,23 @@
             "title", payload.get("alert_title", "Unknown Alert")
         )
         return f"Datadog: {alert_title}"
->>>>>>> 048cf46a
 
-    # PagerDuty
+    # PagerDuty patterns
     if "incident" in payload:
-<<<<<<< HEAD
-        return f"PagerDuty: {payload['incident'].get('title', 'New incident')}"
-
-    # Datadog
-    if "alert_type" in payload:
-        return f"Datadog Alert: {payload.get('title', 'Alert')}"
-=======
         incident_data = payload.get("incident", {})
         incident_title = incident_data.get(
             "title", "Unknown Incident"
         )
         return f"PagerDuty: {incident_title}"
->>>>>>> 048cf46a
 
     return None
 
 
 def _extract_generic_title(payload: dict[str, Any]) -> str | None:
-    """Try to extract a generic title from common fields."""
+    """Extract generic title from common fields."""
     for field in ["title", "subject", "name", "summary"]:
-        if field in payload and payload[field]:
-            return str(payload[field])
-
+        if payload.get(field):
+            return f"Webhook: {payload[field]}"
     return None
 
 
