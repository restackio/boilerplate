--- conflicted
+++ resolved
@@ -8,11 +8,7 @@
 dependencies = [
     "pydantic[email]>=2.11.7",
     "python-dotenv>=1.1.1",
-<<<<<<< HEAD
-    "restack-ai>=0.0.114",
-=======
     "restack-ai>=0.0.115",
->>>>>>> 048cf46a
     "fastapi>=0.104.0",
     "uvicorn[standard]>=0.24.0",
     "ruff>=0.13.0",
