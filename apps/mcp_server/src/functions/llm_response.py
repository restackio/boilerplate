--- conflicted
+++ resolved
@@ -1,7 +1,3 @@
-<<<<<<< HEAD
-import os
-=======
->>>>>>> 048cf46a
 from typing import TYPE_CHECKING, Any
 
 from dotenv import load_dotenv
@@ -12,11 +8,8 @@
     log,
 )
 
-<<<<<<< HEAD
-=======
 from src.utils.openai_client import get_openai_client
 
->>>>>>> 048cf46a
 if TYPE_CHECKING:
     from openai.types.chat import ChatCompletion
 
@@ -70,17 +63,8 @@
 
         log.info("llm_response started", **log_data)
 
-<<<<<<< HEAD
-        api_key = os.environ.get("OPENAI_API_KEY")
-        if not api_key:
-            msg = "OPENAI_API_KEY is not set"
-            raise NonRetryableError(msg)  # noqa: TRY301
-
-        client = AsyncOpenAI(api_key=api_key)
-=======
         # Get singleton OpenAI client to prevent file descriptor leaks
         client = get_openai_client()
->>>>>>> 048cf46a
 
         response: ChatCompletion = (
             await client.chat.completions.create(
