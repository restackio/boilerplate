"use client";

import { useState, useCallback } from "react";
import { executeWorkflow } from "@/app/actions/workflow";
import { User } from "../types/user";

export interface Workspace {
  id: string;
  name: string;
  created_at?: string;
  updated_at?: string;
}

export interface WorkspaceCreateInput {
  name: string;
  created_by_user_id: string;
}

<<<<<<< HEAD
async function executeWorkflow<T>(
  workflowName: string,
  input: any = {}
): Promise<ApiResponse<T>> {
  try {
    // Schedule the workflow
    const { workflowId, runId } = await runWorkflow({
      workflowName,
      input,
    });

    // Get the result
    const result = await getWorkflowResult({
      workflowId,
      runId,
    });
    
    if (result === null || result === undefined) {
      throw new Error('Workflow returned null or undefined result');
    }
    
    // Handle the response structure
    if (result && typeof result === 'object') {
      // For list responses (e.g., WorkspacesReadWorkflow returns { workspaces: [...] })
      if ('workspaces' in result && Array.isArray(result.workspaces)) {
        return {
          success: true,
          data: result.workspaces as T,
          count: result.workspaces.length,
        };
      }
      
      // Handle case where the result is directly an array
      if (Array.isArray(result)) {
        return {
          success: true,
          data: result as T,
          count: result.length,
        };
      }
      
      // For single responses (e.g., WorkspacesCreateWorkflow returns { workspace: {...} })
      if ('workspace' in result && result.workspace) {
        return {
          success: true,
          data: result.workspace as T,
        };
      }
      
      // For delete responses (e.g., WorkspacesDeleteWorkflow returns { success: boolean })
      if ('success' in result) {
        return {
          success: Boolean(result.success),
          data: result.success as T,
        };
      }
      
      // For other responses, return as is
      return {
        success: true,
        data: result as T,
      };
    }

    return {
      success: true,
      data: result as T,
    };
  } catch (error) {
    console.error(`Workflow execution failed for ${workflowName}:`, error);
    return {
      success: false,
      error: error instanceof Error ? error.message : "Unknown error occurred",
    };
  }
}

export function useWorkspaceActions(currentUser?: User | null, currentWorkspaceId?: string | null) {
  const [workspaces, setWorkspaces] = useState<Workspace[]>([]);
=======
export function useWorkspaceActions(currentUser?: User | null) {
  const [workspaces, setWorkspaces] = useState<Workspace[]>([]);  
>>>>>>> 048cf46a

  const fetchWorkspaces = useCallback(async (userOverride?: User) => {
    const user = userOverride || currentUser;
    
    if (!user) {
      return;
    }
    
    try {
      const result = await executeWorkflow("WorkspacesReadWorkflow", {
        user_id: user.id
      });

      if (result.success && result.data) {
        setWorkspaces(result.data.workspaces);
      } else {
        console.error("Failed to fetch workspaces:", result.error);
        throw new Error(result.error || "Failed to fetch workspaces");
      }
    } catch (error) {
      console.error("Exception fetching workspaces:", error);
      throw error;
    }
  }, [currentUser]);

  const createWorkspace = useCallback(async (workspaceData: WorkspaceCreateInput) => {
    const result = await executeWorkflow("WorkspacesCreateWorkflow", workspaceData);
    if (result.success) {
      await fetchWorkspaces();
      return result.data.workspace;
    } else {
      throw new Error(result.error || "Failed to create workspace");
    }
  }, [fetchWorkspaces]);

  const updateWorkspace = useCallback(async (workspaceId: string, updates: Partial<Workspace>) => {
    const result = await executeWorkflow("WorkspacesUpdateWorkflow", {
      workspace_id: workspaceId,
      ...updates,
    });
    if (result.success) {
      await fetchWorkspaces();
      return result.data.workspace;
    } else {
      throw new Error(result.error || "Failed to update workspace");
    }
  }, [fetchWorkspaces]);

  const removeWorkspace = useCallback(async (workspaceId: string) => {
    const result = await executeWorkflow("WorkspacesDeleteWorkflow", {
      workspace_id: workspaceId,
    });
    if (result.success) {
      await fetchWorkspaces();
      return result.data.workspace;
    } else {
      throw new Error(result.error || "Failed to delete workspace");
    }
  }, [fetchWorkspaces]);

  const getWorkspaceById = useCallback(async (workspaceId: string) => {
    try {
      const result = await executeWorkflow("WorkspacesGetByIdWorkflow", {
        workspace_id: workspaceId,
      });
      return result.data.workspace;
    } catch (error) {
      return { success: false, error: "Failed to get workspace" };
    }
  }, []);

  return {
    workspaces,
    fetchWorkspaces,
    createWorkspace,
    updateWorkspace,
    removeWorkspace,
    getWorkspaceById,
  };
} <|MERGE_RESOLUTION|>--- conflicted
+++ resolved
@@ -16,90 +16,8 @@
   created_by_user_id: string;
 }
 
-<<<<<<< HEAD
-async function executeWorkflow<T>(
-  workflowName: string,
-  input: any = {}
-): Promise<ApiResponse<T>> {
-  try {
-    // Schedule the workflow
-    const { workflowId, runId } = await runWorkflow({
-      workflowName,
-      input,
-    });
-
-    // Get the result
-    const result = await getWorkflowResult({
-      workflowId,
-      runId,
-    });
-    
-    if (result === null || result === undefined) {
-      throw new Error('Workflow returned null or undefined result');
-    }
-    
-    // Handle the response structure
-    if (result && typeof result === 'object') {
-      // For list responses (e.g., WorkspacesReadWorkflow returns { workspaces: [...] })
-      if ('workspaces' in result && Array.isArray(result.workspaces)) {
-        return {
-          success: true,
-          data: result.workspaces as T,
-          count: result.workspaces.length,
-        };
-      }
-      
-      // Handle case where the result is directly an array
-      if (Array.isArray(result)) {
-        return {
-          success: true,
-          data: result as T,
-          count: result.length,
-        };
-      }
-      
-      // For single responses (e.g., WorkspacesCreateWorkflow returns { workspace: {...} })
-      if ('workspace' in result && result.workspace) {
-        return {
-          success: true,
-          data: result.workspace as T,
-        };
-      }
-      
-      // For delete responses (e.g., WorkspacesDeleteWorkflow returns { success: boolean })
-      if ('success' in result) {
-        return {
-          success: Boolean(result.success),
-          data: result.success as T,
-        };
-      }
-      
-      // For other responses, return as is
-      return {
-        success: true,
-        data: result as T,
-      };
-    }
-
-    return {
-      success: true,
-      data: result as T,
-    };
-  } catch (error) {
-    console.error(`Workflow execution failed for ${workflowName}:`, error);
-    return {
-      success: false,
-      error: error instanceof Error ? error.message : "Unknown error occurred",
-    };
-  }
-}
-
-export function useWorkspaceActions(currentUser?: User | null, currentWorkspaceId?: string | null) {
-  const [workspaces, setWorkspaces] = useState<Workspace[]>([]);
-=======
 export function useWorkspaceActions(currentUser?: User | null) {
   const [workspaces, setWorkspaces] = useState<Workspace[]>([]);  
->>>>>>> 048cf46a
 
   const fetchWorkspaces = useCallback(async (userOverride?: User) => {
     const user = userOverride || currentUser;
