"use client";

import React, { createContext, useContext, useState, useEffect, useCallback, useMemo } from "react";
import { useWorkspaceActions, WorkspaceCreateInput } from "../hooks/use-workspace-actions";
import { User } from "../types/user";
import { Workspace } from "../hooks/use-workspace-actions";

interface DatabaseWorkspaceContextType {
  workspaces: Workspace[];
  currentWorkspaceId: string | null;
  workspaceId: string | null; // Alias for currentWorkspaceId for convenience
  currentUser: User | null;
  currentUserId: string | null; // User ID for convenience
  loading: { isLoading: boolean; error: string | null };
  isReady: boolean;
  setCurrentWorkspaceId: (id: string) => void;
  setCurrentUser: (user: User) => void;
  refreshData: () => void;
  initialize: () => Promise<void>;
  createWorkspace: (workspaceData: WorkspaceCreateInput) => Promise<Workspace>;
}

const DatabaseWorkspaceContext = createContext<DatabaseWorkspaceContextType | undefined>(undefined);

export function DatabaseWorkspaceProvider({ children }: { children: React.ReactNode }) {
  const [currentWorkspaceId, setCurrentWorkspaceIdInternal] = useState<string | null>(null);
  const [currentUser, setCurrentUser] = useState<User | null>(null);
  const [isLoading, setIsLoading] = useState(true);
  const [error, setError] = useState<string | null>(null);

  // Wrap setCurrentWorkspaceId to persist to localStorage
  const setCurrentWorkspaceId = useCallback((id: string) => {
    setCurrentWorkspaceIdInternal(id);
    localStorage.setItem("currentWorkspaceId", id);
  }, []);

  const { workspaces, fetchWorkspaces, createWorkspace } = useWorkspaceActions(currentUser);

  // Initialize user and workspace from localStorage on mount
  useEffect(() => {
    const initialize = () => {
      try {
        setIsLoading(true);
        setError(null);
        
        const storedUser = localStorage.getItem("currentUser");
        if (!storedUser) {
          setError("No user session found");
          setIsLoading(false);
          return;
        }

        const userData = JSON.parse(storedUser);
        if (!userData?.id) {
          setError("No valid user session found");
          setIsLoading(false);
          return;
        }

        setCurrentUser(userData);
        
        // Restore workspace from localStorage if available
        const storedWorkspaceId = localStorage.getItem("currentWorkspaceId");
        if (storedWorkspaceId) {
          setCurrentWorkspaceIdInternal(storedWorkspaceId);
        }
        
        // Note: fetchWorkspaces will be called in a separate useEffect when currentUser is set
      } catch (error) {
        console.error("Failed to initialize workspace", error);
        setError("Failed to initialize workspace");
        setIsLoading(false);
      }
    };

    initialize();
  }, []); // Empty dependency array - only run once on mount

  // Fetch workspaces when currentUser is set  
  useEffect(() => {
    if (currentUser && fetchWorkspaces) {
      const loadWorkspaces = async () => {
        try {
          await fetchWorkspaces(currentUser);
        } catch (error) {
          console.error("Failed to fetch workspaces", error);
          setError("Failed to fetch workspaces");
        } finally {
          setIsLoading(false);
        }
      };
      loadWorkspaces();
    }
    // ESLint disable: fetchWorkspaces creates dependency loop if included
    // eslint-disable-next-line react-hooks/exhaustive-deps
  }, [currentUser]); // Only depend on currentUser to avoid infinite loop

  // Auto-select workspace when available
  useEffect(() => {
    if (workspaces.length === 0) return;
    
    // If we have a current workspace ID, validate it exists in the workspace list
    if (currentWorkspaceId) {
      const workspaceExists = workspaces.find(w => w.id === currentWorkspaceId);
      if (!workspaceExists) {
        console.warn("Current workspace not found in workspace list, resetting...");
        // Current workspace doesn't exist anymore, clear it and fall through to auto-select
        setCurrentWorkspaceIdInternal(null);
        localStorage.removeItem("currentWorkspaceId");
      } else {
        // Workspace is valid, nothing to do
        return;
      }
    }
    
    // No current workspace or it's invalid, auto-select one
    // Check if there's a newly created workspace to navigate to
    const newWorkspaceId = sessionStorage.getItem("newWorkspaceId");

    if (newWorkspaceId) {
      // Clear the session storage
      sessionStorage.removeItem("newWorkspaceId");
      
      // Check if the new workspace exists in the list
      const newWorkspace = workspaces.find(w => w.id === newWorkspaceId);
      
      if (newWorkspace) {
        setCurrentWorkspaceId(newWorkspaceId);
        return;
      } else {
        console.warn("New workspace ID not found in workspaces list!");
      }
    }

    // Default to first workspace
    setCurrentWorkspaceId(workspaces[0].id);
    // eslint-disable-next-line react-hooks/exhaustive-deps
  }, [workspaces, currentWorkspaceId]);

  // Simple ready state: not loading, no error, and have a workspace
  const isReady = !isLoading && !error && currentWorkspaceId && workspaces.length > 0;
  
  // Memoize loading object to prevent unnecessary re-renders
  const loading = useMemo(() => ({ isLoading, error }), [isLoading, error]);
  
  // Refresh function for manual data refresh
  const refreshData = useCallback(async () => {
    if (currentUser) {
      await fetchWorkspaces(currentUser);
    }
  }, [fetchWorkspaces, currentUser]);

  // Memoize the context value to prevent unnecessary re-renders
  const value: DatabaseWorkspaceContextType = useMemo(() => ({
    workspaces,
    currentWorkspaceId,
    workspaceId: currentWorkspaceId, // Alias for currentWorkspaceId
    currentUser,
    currentUserId: currentUser?.id || null, // User ID for convenience
<<<<<<< HEAD
    loading: { isLoading, error },
=======
    loading,
>>>>>>> 048cf46a
    isReady,
    setCurrentWorkspaceId,
    setCurrentUser,
    refreshData,
    createWorkspace,
    initialize: async () => {}, // Simplified - no longer needed
  }), [workspaces, currentWorkspaceId, currentUser, loading, isReady, setCurrentWorkspaceId, refreshData, createWorkspace]);

  return (
    <DatabaseWorkspaceContext.Provider value={value}>
      {children}
    </DatabaseWorkspaceContext.Provider>
  );
}

export function useDatabaseWorkspace() {
  const context = useContext(DatabaseWorkspaceContext);
  if (context === undefined) {
    throw new Error("useDatabaseWorkspace must be used within a DatabaseWorkspaceProvider");
  }
  return context;
} <|MERGE_RESOLUTION|>--- conflicted
+++ resolved
@@ -157,11 +157,7 @@
     workspaceId: currentWorkspaceId, // Alias for currentWorkspaceId
     currentUser,
     currentUserId: currentUser?.id || null, // User ID for convenience
-<<<<<<< HEAD
-    loading: { isLoading, error },
-=======
     loading,
->>>>>>> 048cf46a
     isReady,
     setCurrentWorkspaceId,
     setCurrentUser,
