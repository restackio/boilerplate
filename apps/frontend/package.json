--- conflicted
+++ resolved
@@ -15,11 +15,7 @@
   },
   "dependencies": {
     "@radix-ui/react-use-controllable-state": "^1.2.2",
-<<<<<<< HEAD
-    "@restackio/ai": "^0.0.147",
-=======
     "@restackio/ai": "^0.0.149",
->>>>>>> 048cf46a
     "@restackio/react": "^0.10.18",
     "@workspace/ui": "workspace:*",
     "dotenv": "^16.4.5",
