"use client";

import { useEffect, useState, useMemo } from "react";
import { TasksTable } from "./components/tasks-table";
import { PageHeader } from "@workspace/ui/components/page-header";
import { Button } from "@workspace/ui/components/ui/button";
import { useRouter, useSearchParams } from "next/navigation";
import { Plus, RefreshCw, Users } from "lucide-react";
import { getLucideIcon } from "@workspace/ui/lib/get-lucide-icon";
import { useWorkspaceScopedActions } from "@/hooks/use-workspace-scoped-actions";
import { CreateTaskForm } from "./components/create-task-form";
import { TaskStatsCard } from "./components/task-stats-card";
import { useDatabaseWorkspace } from "@/lib/database-workspace-context";
import TasksTabs from "./tasks-tabs";
import { getTasksByMetric, getTasksByFeedback } from "@/app/actions/tasks-filter";

export default function TasksPage() {
  const router = useRouter();
  const searchParams = useSearchParams();
  const { currentWorkspaceId, isReady } = useDatabaseWorkspace();
  const { tasks, tasksLoading, fetchTasks, deleteTask, createTask, teams, fetchTeams } = useWorkspaceScopedActions();
  const [showCreateForm, setShowCreateForm] = useState(false);
  const [filteredTaskIds, setFilteredTaskIds] = useState<string[] | null>(null);
  const [filterLoading, setFilterLoading] = useState(false);
  const [filterError, setFilterError] = useState<string | null>(null);


  useEffect(() => {
    if (isReady && currentWorkspaceId) {
      fetchTasks();
      fetchTeams();
    }
  }, [isReady, currentWorkspaceId, fetchTasks, fetchTeams]);

  // Fetch filtered task IDs when metric or feedback filters are present
  useEffect(() => {
    const fetchFilteredTasks = async () => {
      if (!isReady || !currentWorkspaceId) return;

      const metricParam = searchParams.get('metric');
      const metricStatusParam = searchParams.get('metricStatus');
      const feedbackParam = searchParams.get('feedback');
      const dateRangeParam = searchParams.get('dateRange') as "1d" | "7d" | "30d" | "90d" | "all" | null;
      const agentIdParam = searchParams.get('agentId');
      const versionParam = searchParams.get('version');

      // Only filter if metric or feedback params are present
      if (!metricParam && !feedbackParam) {
        setFilteredTaskIds(null);
        return;
      }

      setFilterLoading(true);
      setFilterError(null);

      try {
        if (metricParam) {
          // Filter by metric failure/pass
          const result = await getTasksByMetric({
            workspaceId: currentWorkspaceId,
            metricName: metricParam,
            status: (metricStatusParam as "failed" | "passed") || "failed",
            dateRange: dateRangeParam || "7d",
            agentId: agentIdParam,
            version: versionParam,
          });

          if (result.success) {
            setFilteredTaskIds(result.task_ids);
          } else {
            setFilterError(result.error || "Failed to fetch filtered tasks");
            setFilteredTaskIds([]);
          }
        } else if (feedbackParam) {
          // Filter by feedback
          const result = await getTasksByFeedback({
            workspaceId: currentWorkspaceId,
            feedbackType: (feedbackParam as "positive" | "negative") || "negative",
            dateRange: dateRangeParam || "7d",
            agentId: agentIdParam,
            version: versionParam,
          });

          if (result.success) {
            setFilteredTaskIds(result.task_ids);
          } else {
            setFilterError(result.error || "Failed to fetch filtered tasks");
            setFilteredTaskIds([]);
          }
        }
      } catch (error) {
        console.error("Error fetching filtered tasks:", error);
        setFilterError("An error occurred while filtering tasks");
        setFilteredTaskIds([]);
      } finally {
        setFilterLoading(false);
      }
    };

    fetchFilteredTasks();
  }, [isReady, currentWorkspaceId, searchParams]);

  const handleTaskClick = (taskId: string) => {
    router.push(`/tasks/${taskId}`);
  };

  const handleRefresh = () => {
    fetchTasks();
  };

  const handleDeleteTask = async (taskId: string) => {
    if (confirm("Are you sure you want to delete this task?")) {
      await deleteTask(taskId);
    }
  };
  void handleDeleteTask; // Suppress unused warning - function ready for future use

  const handleCreateTask = async (taskData: {
    title: string;
    description: string;
    status: "in_progress" | "in_review" | "closed" | "completed";
    agent_id: string;
    assigned_to_id: string;
    // Schedule-related fields
    // eslint-disable-next-line @typescript-eslint/no-explicit-any
    schedule_spec?: any;
    is_scheduled?: boolean;
    schedule_status?: string;
  }) => {
    const result = await createTask(taskData);
    return result;
  };

  const handleTaskCreated = async (taskData: { id: string }) => {
    setShowCreateForm(false);
    router.push(`/tasks/${taskData.id}`);
  };

  // Transform and filter tasks data
  const tasksData = useMemo(() => {
    // Transform all tasks first
    const transformedTasks = tasks.map((task) => ({
      ...task,
      created: task.created_at || "",
      updated: task.updated_at || "",
    }));

    // Filter by metric/feedback if filteredTaskIds is set
    if (filteredTaskIds !== null) {
      return transformedTasks.filter(task => filteredTaskIds.includes(task.id));
    }

    // Filter by specific task IDs if provided in URL params (for newly created tasks)
    const tasksParam = searchParams.get('tasks');
    if (tasksParam && searchParams.get('highlight') === 'true') {
      const taskIds = tasksParam.split(',').filter(id => id.trim());
      return transformedTasks.filter(task => taskIds.includes(task.id));
    }

    // Only exclude scheduled tasks when no filters are active
    return transformedTasks.filter(task => !task.schedule_spec);
  }, [tasks, searchParams, filteredTaskIds]);

  // Create team options for filtering
  const teamOptions = useMemo(() => {
    const uniqueTeams = new Set<string>();
    const options = [];
    
    // Add "No Team" option
    options.push({ label: "No Team", value: "No Team", icon: Users });
    
    // Add teams from the teams list
    teams.forEach((team) => {
      if (!uniqueTeams.has(team.name)) {
        uniqueTeams.add(team.name);
        options.push({ 
          label: team.name, 
          value: team.name, 
          icon: getLucideIcon(team.icon) 
        });
      }
    });
    
    return options;
  }, [teams]);

  // Get initial filters from URL parameters
  const initialFilters = useMemo(() => {
    const filters = [];
    
    // Handle team filtering
    const teamParam = searchParams.get('team');
    if (teamParam) {
      filters.push({
        columnId: 'team',
        type: 'option' as const,
        operator: 'is any of' as const,
        values: [teamParam],
      });
    }
    
    // Handle status filtering
    const statusParam = searchParams.get('status');
    if (statusParam) {
      filters.push({
        columnId: 'status',
        type: 'option' as const,
        operator: 'is any of' as const,
        values: [statusParam],
      });
    }
    
    // Handle task IDs filtering for newly created tasks
    // Since we can't filter by ID directly, we'll store the task IDs for client-side filtering
    const tasksParam = searchParams.get('tasks');
    if (tasksParam) {
      // We'll handle this differently - by filtering the data directly in the component
      // rather than using the table's filter system
    }
    
    return filters;
  }, [searchParams]);

  // Check if any filters are active
  const hasActiveFilters = useMemo(() => {
    const teamParam = searchParams.get('team');
    const tasksParam = searchParams.get('tasks');
    const assignedParam = searchParams.get('assigned');
    const statusParam = searchParams.get('status');
    const metricParam = searchParams.get('metric');
    const feedbackParam = searchParams.get('feedback');
    
    return !!(teamParam || tasksParam || assignedParam || statusParam || metricParam || feedbackParam);
  }, [searchParams]);

  const breadcrumbs = [{ label: "Tasks" }];

  const actions = (
    <div className="flex gap-2">
      <Button 
        size="sm" 
        variant="outline" 
        onClick={handleRefresh}
        disabled={tasksLoading.isLoading}
      >
        <RefreshCw className={`h-4 w-4 mr-1 ${tasksLoading.isLoading ? 'animate-spin' : ''}`} />
        Refresh
      </Button>
      <Button 
        size="sm"
        onClick={() => setShowCreateForm(!showCreateForm)}
      >
        <Plus className="h-4 w-4 mr-1" />
        {showCreateForm ? "Hide Form" : "New Task"}
      </Button>
    </div>
  );

  // Check if we're showing newly created tasks
  const tasksParam = searchParams.get('tasks');
  const highlightParam = searchParams.get('highlight');
  // const createdParam = searchParams.get('created'); // Currently unused
  const isShowingNewTasks = tasksParam && highlightParam === 'true';

  // Check if we're showing filtered tasks by metric or feedback
  const metricParam = searchParams.get('metric');
  const feedbackParam = searchParams.get('feedback');
  const isShowingFilteredTasks = !!(metricParam || feedbackParam);

  return (
    <div className="flex-1">
      <PageHeader breadcrumbs={breadcrumbs} actions={actions} />
      <TasksTabs />
      <div className="p-4 space-y-4">{/* Following agents pattern with proper spacing */}
        {/* Task Statistics Card - only show when no filters are active */}
        {!hasActiveFilters && <TaskStatsCard />}

        {/* Show notification for newly created tasks */}
        {isShowingNewTasks && (
          <div className="mb-4 p-4 bg-green-50 border border-green-200 rounded-md">
            <div className="flex items-center justify-between">
              <div>
                <p className="text-green-800 text-sm font-medium">
                  Created {tasksParam.split(',').length} new tasks
                </p>
                <p className="text-green-700 text-xs mt-1">
                  The tasks below are filtered to show only newly created tasks. Clear filters to see all tasks.
                </p>
              </div>
              <Button
                onClick={() => router.push('/tasks')}
                variant="link"
                className="text-green-600 hover:text-green-800 text-xs h-auto p-0"
              >
                Clear filter
              </Button>
            </div>
          </div>
        )}

        {/* Show notification for filtered tasks by metric/feedback */}
        {isShowingFilteredTasks && (
          <div className="mb-4 p-4 bg-blue-50 border border-blue-200 rounded-md">
            {filterLoading ? (
              <div className="flex items-center gap-2">
                <RefreshCw className="h-4 w-4 animate-spin text-blue-600" />
                <p className="text-blue-800 text-sm">Loading filtered tasks...</p>
              </div>
            ) : filterError ? (
              <div className="flex items-center justify-between">
                <div>
                  <p className="text-red-800 text-sm font-medium">Error loading filtered tasks</p>
                  <p className="text-red-700 text-xs mt-1">{filterError}</p>
                </div>
<<<<<<< HEAD
                <button
                  onClick={() => router.push('/tasks')}
                  className="text-red-600 hover:text-red-800 text-xs underline"
                >
                  Clear filter
                </button>
=======
                <Button
                  onClick={() => router.push('/tasks')}
                  variant="link"
                  className="text-red-600 hover:text-red-800 text-xs h-auto p-0"
                >
                  Clear filter
                </Button>
>>>>>>> 048cf46a
              </div>
            ) : (
              <div className="flex items-center justify-between">
                <div>
                  <p className="text-blue-800 text-sm font-medium">
                    {metricParam 
                      ? `Showing tasks that ${searchParams.get('metricStatus') || 'failed'} "${metricParam}"`
                      : `Showing tasks with ${feedbackParam} feedback`}
                  </p>
                  <p className="text-blue-700 text-xs mt-1">
                    Found {filteredTaskIds?.length || 0} tasks matching the criteria. Clear filters to see all tasks.
                  </p>
                </div>
<<<<<<< HEAD
                <button
                  onClick={() => router.push('/tasks')}
                  className="text-blue-600 hover:text-blue-800 text-xs underline"
                >
                  Clear filter
                </button>
=======
                <Button
                  onClick={() => router.push('/tasks')}
                  variant="link"
                  className="text-blue-600 hover:text-blue-800 text-xs h-auto p-0"
                >
                  Clear filter
                </Button>
>>>>>>> 048cf46a
              </div>
            )}
          </div>
        )}

        {tasksLoading.error && (
          <div className="mb-4 p-4 bg-red-50 border border-red-200 rounded-md">
            <p className="text-red-800 text-sm">Error: {tasksLoading.error}</p>
          </div>
        )}

        {/* Create task Form */}
        {showCreateForm && (
          <div className="p-4 rounded-lg border">
            <h3 className="text-lg font-semibold mb-4">New Task</h3>
            <CreateTaskForm
              onSubmit={handleCreateTask}
              onTaskCreated={handleTaskCreated}
              placeholder="Describe a task..."
              buttonText="Create task"
            />
          </div>
        )}

        {tasksLoading.isLoading && tasks.length === 0 ? (
          <div className="flex items-center justify-center h-64">
            <div className="text-center">
              <RefreshCw className="h-8 w-8 animate-spin mx-auto mb-2 text-muted-foreground" />
              <p className="text-muted-foreground">Loading tasks...</p>
            </div>
          </div>
        ) : (
          <TasksTable 
            data={tasksData} 
            onViewTask={handleTaskClick}
            teams={teamOptions}
            defaultFilters={initialFilters}
          />
        )}
      </div>
    </div>
  );
}<|MERGE_RESOLUTION|>--- conflicted
+++ resolved
@@ -312,14 +312,6 @@
                   <p className="text-red-800 text-sm font-medium">Error loading filtered tasks</p>
                   <p className="text-red-700 text-xs mt-1">{filterError}</p>
                 </div>
-<<<<<<< HEAD
-                <button
-                  onClick={() => router.push('/tasks')}
-                  className="text-red-600 hover:text-red-800 text-xs underline"
-                >
-                  Clear filter
-                </button>
-=======
                 <Button
                   onClick={() => router.push('/tasks')}
                   variant="link"
@@ -327,7 +319,6 @@
                 >
                   Clear filter
                 </Button>
->>>>>>> 048cf46a
               </div>
             ) : (
               <div className="flex items-center justify-between">
@@ -341,14 +332,6 @@
                     Found {filteredTaskIds?.length || 0} tasks matching the criteria. Clear filters to see all tasks.
                   </p>
                 </div>
-<<<<<<< HEAD
-                <button
-                  onClick={() => router.push('/tasks')}
-                  className="text-blue-600 hover:text-blue-800 text-xs underline"
-                >
-                  Clear filter
-                </button>
-=======
                 <Button
                   onClick={() => router.push('/tasks')}
                   variant="link"
@@ -356,7 +339,6 @@
                 >
                   Clear filter
                 </Button>
->>>>>>> 048cf46a
               </div>
             )}
           </div>
