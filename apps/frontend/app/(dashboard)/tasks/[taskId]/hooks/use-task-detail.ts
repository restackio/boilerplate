--- conflicted
+++ resolved
@@ -5,11 +5,7 @@
 import { ConversationItem, OpenAIEvent } from "../types";
 import { useRxjsConversation } from "./use-rxjs-conversation";
 
-<<<<<<< HEAD
-export function useTaskDetail(task: Task) {
-=======
 export function useTaskDetail(task: Task, onRefetch?: () => Promise<void>) {
->>>>>>> 048cf46a
   const params = useParams();
   const router = useRouter();
   const taskId = params?.taskId as string;
