--- conflicted
+++ resolved
@@ -47,13 +47,6 @@
     const hasPersistedEvents = persistedState?.events?.length;
     
     if (hasPersistedEvents && !hasResponseEvents) {
-<<<<<<< HEAD
-      const items: ConversationItem[] = persistedState.events
-        .filter(event => event.id && event.type)
-        .map(event => ({
-          id: event.id as string,
-          type: event.type,
-=======
       // Process persisted events (with backend timestamps) to calculate durations
       const stateEvents: StateEvent[] = persistedState.events.map(event => ({
         type: event.type,
@@ -79,7 +72,6 @@
         .map(event => ({
           id: event.item.id as string,
           type: event.item.type,
->>>>>>> 048cf46a
           timestamp: event.timestamp || new Date().toISOString(),
           openai_output: event.item || null,
           openai_event: event,
@@ -228,23 +220,6 @@
       
       return null;
     };
-<<<<<<< HEAD
-    
-    responseState.events.forEach((event: OpenAIEvent) => {
-      if (!isDisplayableEvent(event)) return;
-      
-      const result = extractItemFromEvent(event);
-      const itemsToAdd = Array.isArray(result) ? result : (result ? [result] : []);
-      
-      itemsToAdd.forEach(item => {
-        if (item.id && processedEventIds.has(item.id)) return;
-        items.push(item);
-        if (item.id) processedEventIds.add(item.id);
-      });
-    });
-    
-    conversationStore.updateStateItems(items);
-=======
     
     responseState.events.forEach((event: OpenAIEvent) => {
       if (!isDisplayableEvent(event)) return;
@@ -275,26 +250,17 @@
     }));
     
     conversationStore.updateConversation(items, stateEvents);
->>>>>>> 048cf46a
   }, [responseState, persistedState, conversationStore]);
 
   useEffect(() => {
     if (!agentResponses || !Array.isArray(agentResponses) || agentResponses.length === 0) {
-<<<<<<< HEAD
-      conversationStore.updateStreamEvents([]);
-=======
       conversationStore.updateStateEvents([]);
->>>>>>> 048cf46a
       return;
     }
 
     try {
       // @ts-expect-error - agentResponses has unknown properties
-<<<<<<< HEAD
-      const streamEvents: StreamEvent[] = agentResponses
-=======
       const streamEvents: StateEvent[] = agentResponses
->>>>>>> 048cf46a
         .filter(response => response && typeof response === 'object')
         .map(response => ({
           type: response.type,
@@ -304,15 +270,6 @@
           text: response.text,
           item: response.item,
           error: response.error,
-<<<<<<< HEAD
-        }));
-
-      if (streamEvents.length > 0) {
-        conversationStore.updateStreamEvents(streamEvents);
-      }
-    } catch {
-      conversationStore.updateStreamEvents([]);
-=======
           timestamp: response.timestamp, // Backend timestamp for duration calculation
           summary_index: typeof response.summary_index === 'number' ? response.summary_index : undefined,
           part: response.part && typeof response.part === 'object' && 'type' in response.part && 'text' in response.part 
@@ -325,7 +282,6 @@
       }
     } catch {
       conversationStore.updateStateEvents([]);
->>>>>>> 048cf46a
     }
   }, [agentResponses, conversationStore]);
 
