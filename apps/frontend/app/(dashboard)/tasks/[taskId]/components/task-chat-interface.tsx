import { useRef, useMemo } from "react";
import { ConversationItem } from "../types";
import { EmptyState } from "@workspace/ui/components/empty-state";
import { PromptInput } from "@workspace/ui/components/ai-elements/prompt-input";
import { Response } from "@workspace/ui/components/ai-elements/response";
import { TaskCardMcp, TaskCardTool, TaskCardWebSearch, TaskCardError } from "./cards";
import { Reasoning, ReasoningTrigger, ReasoningContent } from "@workspace/ui/components/ai-elements/reasoning";
import { useConversationItem } from "../hooks/use-conversation-item";
import { TaskTodosList } from "./task-todos-list";
import { TaskSubtasksList } from "./task-subtasks-list";
import { FeedbackButtons } from "./feedback-buttons";


interface TaskChatInterfaceProps {
  conversation: ConversationItem[];
  chatMessage: string;
  onChatMessageChange: (message: string) => void;
  onSendMessage: () => void;
  onCardClick?: (item: ConversationItem) => void;
  onApproveRequest?: (itemId: string) => void;
  onDenyRequest?: (itemId: string) => void;
  agentLoading: boolean;
  showSplitView: boolean;
  responseState?: unknown; // Agent state for real-time updates (while task running)
  task?: { 
    status?: string;
    agent_state?: {
      todos?: unknown[];
      subtasks?: unknown[];
      [key: string]: unknown;
    };
  }; // Task from database (for completed tasks)
  taskId?: string;
  agentId?: string;
  workspaceId?: string;
}

export function TaskChatInterface({
  conversation,
  chatMessage,
  onChatMessageChange,
  onSendMessage,
  onCardClick,
  onApproveRequest,
  onDenyRequest,
  agentLoading,
  showSplitView,
  responseState,
  task,
  taskId,
  agentId,
  workspaceId,
}: TaskChatInterfaceProps) {
  // Track reasoning durations
  const conversationEndRef = useRef<HTMLDivElement>(null);

  const isTaskActive = task?.status === 'in_progress';

  // Transparently use real-time state OR database state
  const todos = useMemo(() => {
    // Try real-time first (while task is running)
    if (isTaskActive && responseState && typeof responseState === 'object') {
      const state = responseState as { todos?: unknown[] };
      if (state.todos?.length) return state.todos;
    }
    
    // Fallback to database (when task is completed/failed/closed)
    if (task?.agent_state?.todos?.length) {
      return task.agent_state.todos;
    }
    
    return null;
  }, [isTaskActive, responseState, task?.agent_state?.todos]);

  const subtasks = useMemo(() => {
    // Try real-time first (while task is running)
    if (isTaskActive && responseState && typeof responseState === 'object') {
      const state = responseState as { subtasks?: unknown[] };
      if (state.subtasks?.length) return state.subtasks;
    }
    
    // Fallback to database (when task is completed/failed/closed)
    if (task?.agent_state?.subtasks?.length) {
      return task.agent_state.subtasks;
    }
    
    return null;
  }, [isTaskActive, responseState, task?.agent_state?.subtasks]);

  return (
    <div className={`${showSplitView ? 'w-3/5 h-full' : 'w-full max-w-4xl mx-auto'} flex flex-col bg-background`}>
      <div className="flex-1 overflow-y-auto p-4 space-y-4 min-h-0">
        {conversation.length === 0 ? (
          <EmptyState
            title="No messages yet"
            description="Start a conversation!"
          />
        ) : (
          <>
            {/* Render conversation items from RxJS store */}
            {conversation.map((item, index) => (
              <div key={item.id}>
                <RenderConversationItem
                  item={item}
                  onApproveRequest={onApproveRequest}
                  onDenyRequest={onDenyRequest}
                  onCardClick={onCardClick}
                  taskId={taskId}
                  agentId={agentId}
                  workspaceId={workspaceId}
                  responseIndex={index}
                  messageCount={conversation.length}
<<<<<<< HEAD
=======
                  reasoningDuration={item.type === 'reasoning' ? (typeof item.reasoning_duration_seconds === 'number' ? item.reasoning_duration_seconds : undefined) : undefined}
>>>>>>> 048cf46a
                />
              </div>
            ))}
            

          </>
        )}
        <div ref={conversationEndRef} />
      </div>

      <div className="p-4 space-y-2">
          {/* Persistent Subtasks List above input - real-time from agent state */}
          {subtasks && <TaskSubtasksList subtasks={subtasks} />}

          {/* Persistent Todo List above input */}
          {todos && <TaskTodosList todos={todos} />}

      </div>

      <PromptInput
        prompt={chatMessage}
        onPromptChange={onChatMessageChange}
        onSubmit={onSendMessage}
        isLoading={agentLoading}
        isInitializing={false}
        placeholder="Request changes or ask a question"
        loadingPlaceholder="Agent is processing..."
        initializingPlaceholder="Waiting for agent to be ready..."
      />
    </div>
  );
}

// Render conversation items based on their type
function RenderConversationItem({
  item,
  onApproveRequest,
  onDenyRequest,
  onCardClick,
  taskId,
  agentId,
  workspaceId,
  responseIndex,
  messageCount,
<<<<<<< HEAD
=======
  reasoningDuration,
>>>>>>> 048cf46a
}: {
  item: ConversationItem;
  onApproveRequest?: (itemId: string) => void;
  onDenyRequest?: (itemId: string) => void;
  onCardClick?: (item: ConversationItem) => void;
  taskId?: string;
  agentId?: string;
  workspaceId?: string;
  responseIndex: number;
  messageCount: number;
<<<<<<< HEAD
=======
  reasoningDuration?: number;
>>>>>>> 048cf46a
}) {
  const conversationItemData = useConversationItem(item);
  switch (item.type) {
    case 'error':
      return (
        <TaskCardError 
          key={item.id}
          item={item}
          onClick={onCardClick}
        />
      );

    case 'reasoning': {
      const reasoningText = item.openai_output?.summary?.map(s => s.text).join('\n\n') || '';
      
      // Reasoning is "in progress" if it doesn't have a duration yet
      // Duration will be calculated when response.output_item.done is received
      const isInProgress = !reasoningDuration || reasoningDuration === 0;
      
      return (
        <Reasoning 
          key={item.id}
          isStreaming={isInProgress}
          duration={reasoningDuration || 0}
        >
          <ReasoningTrigger />
          <ReasoningContent>
<<<<<<< HEAD
            {reasoningText}
=======
            {reasoningText || 'No reasoning available'}
>>>>>>> 048cf46a
          </ReasoningContent>
        </Reasoning>
      );
    }
        
    case 'mcp_approval_request':
      return (
        <TaskCardMcp 
          key={item.id}
          item={item}
          onApprove={() => onApproveRequest?.(item.openai_output?.id || item.id)}
          onDeny={() => onDenyRequest?.(item.openai_output?.id || item.id)}
          onClick={onCardClick}
        />
      );
        
    case 'mcp_list_tools':
      return (
        <TaskCardTool 
          key={item.id}
          item={item} 
          onClick={onCardClick || (() => {})}
        />
      );
        
    case 'mcp_call':
      return (
        <TaskCardTool 
          key={item.id}
          item={item} 
          onClick={onCardClick || (() => {})}
        />
      );

    case 'web_search_call':
      return (
        <TaskCardWebSearch 
          key={item.id}
          item={item} 
          onClick={onCardClick}
        />
      );
        
    case 'assistant': {
      const { isUser, textContent, isReasoningType } = conversationItemData;
      const isAgentMessage = !isUser && item.openai_output?.role === 'assistant';
      return (
        <div key={item.id} className={`flex ${isUser ? "justify-end" : "justify-start"}`}>
          <div className="flex flex-col max-w-[85%]">
            <div className="flex items-start space-x-2">
              <div
                className={
                  isUser
                    ? "p-3 rounded-lg bg-neutral-100 dark:bg-neutral-800"
                    : isReasoningType
                      ? "bg-yellow-50 dark:bg-yellow-950/20 border border-yellow-200 dark:border-yellow-800"
                      : "bg-transparent"
                }
              >
                <div className="text-sm whitespace-pre-wrap break-words">
                  <Response>
                    {textContent}
                  </Response>
                </div>
              </div>
            </div>
            {/* Show feedback buttons only for agent messages */}
            {isAgentMessage && taskId && agentId && workspaceId && (
              <FeedbackButtons
                item={item}
                taskId={taskId}
                agentId={agentId}
                workspaceId={workspaceId}
                responseIndex={responseIndex}
                messageCount={messageCount}
              />
            )}
          </div>
        </div>
      );
    }
      
    // case 'response_status': {
    //   const responseStatus = item.openai_event?.response?.status || item.openai_event?.type?.split('.').pop();
    //   return (
    //     <div key={item.id} className="flex items-center gap-2 px-4 py-2 text-sm text-muted-foreground">
    //       <span className={`${item.isStreaming ? 'animate-pulse' : ''}`}>
    //         {responseStatus === 'created' && '...'}
    //         {responseStatus === 'in_progress' && '...'}
    //         {responseStatus === 'completed' && ''}
    //         {item.openai_event?.type === 'response.created' && '...'}
    //       </span>
    //     </div>
    //   );
    // }
      
    default: {
      const { isUser, textContent, isReasoningType } = conversationItemData;
      const isAgentMessage = !isUser && item.openai_output?.role === 'assistant';
      return (
        <div key={item.id} className={`flex ${isUser ? "justify-end" : "justify-start"}`}>
          <div className="flex flex-col max-w-[85%]">
            <div className="flex items-start space-x-2">
              <div
                className={
                  isUser
                    ? "p-3 rounded-lg bg-neutral-100 dark:bg-neutral-800"
                    : isReasoningType
                      ? "bg-yellow-50 dark:bg-yellow-950/20 border border-yellow-200 dark:border-yellow-800"
                      : "bg-transparent"
                }
              >
                <div className="text-sm whitespace-pre-wrap break-words">
                  <Response>
                    {textContent}
                  </Response>
                </div>
              </div>
            </div>
            {/* Show feedback buttons only for agent messages */}
            {isAgentMessage && taskId && agentId && workspaceId && (
              <FeedbackButtons
                item={item}
                taskId={taskId}
                agentId={agentId}
                workspaceId={workspaceId}
                responseIndex={responseIndex}
                messageCount={messageCount}
              />
            )}
          </div>
        </div>
      );
    }
  }
} <|MERGE_RESOLUTION|>--- conflicted
+++ resolved
@@ -110,10 +110,7 @@
                   workspaceId={workspaceId}
                   responseIndex={index}
                   messageCount={conversation.length}
-<<<<<<< HEAD
-=======
                   reasoningDuration={item.type === 'reasoning' ? (typeof item.reasoning_duration_seconds === 'number' ? item.reasoning_duration_seconds : undefined) : undefined}
->>>>>>> 048cf46a
                 />
               </div>
             ))}
@@ -158,10 +155,7 @@
   workspaceId,
   responseIndex,
   messageCount,
-<<<<<<< HEAD
-=======
   reasoningDuration,
->>>>>>> 048cf46a
 }: {
   item: ConversationItem;
   onApproveRequest?: (itemId: string) => void;
@@ -172,10 +166,7 @@
   workspaceId?: string;
   responseIndex: number;
   messageCount: number;
-<<<<<<< HEAD
-=======
   reasoningDuration?: number;
->>>>>>> 048cf46a
 }) {
   const conversationItemData = useConversationItem(item);
   switch (item.type) {
@@ -203,11 +194,7 @@
         >
           <ReasoningTrigger />
           <ReasoningContent>
-<<<<<<< HEAD
-            {reasoningText}
-=======
             {reasoningText || 'No reasoning available'}
->>>>>>> 048cf46a
           </ReasoningContent>
         </Reasoning>
       );
