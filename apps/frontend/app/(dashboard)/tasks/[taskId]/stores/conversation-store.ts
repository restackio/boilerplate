--- conflicted
+++ resolved
@@ -12,16 +12,12 @@
  * streaming adds live updates. Falls back gracefully if streaming fails.
  */
 
-<<<<<<< HEAD
-export interface StreamEvent {
-=======
 /**
  * StateEvent - Represents events from backend state with timestamps
  * Used for calculating durations and processing conversation history
  * Note: Despite being called "state" events, they're processed through the streaming layer
  */
 export interface StateEvent {
->>>>>>> 048cf46a
   type: string;
   item?: {
     id: string;
@@ -134,27 +130,6 @@
     this.updateStateItems(updatedItems);
   }
 
-<<<<<<< HEAD
-  private mergeConversation(stateItems: ConversationItem[], streamEvents: StreamEvent[]): ConversationItem[] {
-    if (streamEvents.length === 0) return stateItems;
-    
-    for (const event of streamEvents) {
-      this.processEvent(event);
-    }
-    
-    for (const stateItem of stateItems) {
-      if (!stateItem.isStreaming && this.streamingItems.has(stateItem.id)) {
-        this.streamingItems.delete(stateItem.id);
-        this.textDeltaBuffers.delete(stateItem.id);
-      }
-    }
-    
-    const mergedItems = stateItems.map(stateItem => {
-      if (stateItem.isStreaming && this.streamingItems.has(stateItem.id)) {
-        const streamingOverlay = this.streamingItems.get(stateItem.id);
-        if (streamingOverlay?.id) {
-          return {
-=======
   private mergeConversation(stateItems: ConversationItem[], streamEvents: StateEvent[]): ConversationItem[] {
     if (streamEvents.length === 0) return stateItems;
     
@@ -170,7 +145,6 @@
         const streamingOverlay = this.streamingItems.get(stateItem.id);
         if (streamingOverlay?.id) {
           const merged = {
->>>>>>> 048cf46a
             ...stateItem,
             openai_output: {
               ...stateItem.openai_output,
@@ -178,11 +152,6 @@
               content: streamingOverlay.openai_output?.content || stateItem.openai_output?.content || [],
               summary: streamingOverlay.openai_output?.summary || stateItem.openai_output?.summary || [],
             },
-<<<<<<< HEAD
-            isStreaming: streamingOverlay.isStreaming ?? stateItem.isStreaming,
-            timestamp: streamingOverlay.timestamp || stateItem.timestamp,
-          };
-=======
             // Only override isStreaming if the streaming overlay says it's still streaming
             isStreaming: streamingOverlay.isStreaming ?? stateItem.isStreaming,
             timestamp: streamingOverlay.timestamp || stateItem.timestamp,
@@ -191,7 +160,6 @@
           };
           
           return merged;
->>>>>>> 048cf46a
         }
       }
       return stateItem;
@@ -204,12 +172,6 @@
       }
     }
     
-<<<<<<< HEAD
-    return mergedItems;
-  }
-
-  private processEvent(event: StreamEvent): void {
-=======
     // Keep completed items in streamingItems for duration data
     // Only clean up text delta buffers which can be large
     for (const stateItem of stateItems) {
@@ -222,7 +184,6 @@
   }
 
   private processEvent(event: StateEvent): void {
->>>>>>> 048cf46a
     // Handle error events specially
     if (event.type === "error" && event.error) {
       const errorId = event.error.id;
@@ -252,11 +213,6 @@
     if (this.processedEvents.has(eventKey)) return;
     this.processedEvents.add(eventKey);
     
-<<<<<<< HEAD
-    const itemId = event.item_id;
-    
-=======
->>>>>>> 048cf46a
     // Always build streaming overlay (will be merged with state item if it exists)
     // Get or create streaming item
     let streamItem = this.streamingItems.get(itemId);
