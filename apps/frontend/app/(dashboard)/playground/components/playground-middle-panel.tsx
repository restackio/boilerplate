"use client";

import { Button } from "@workspace/ui/components/ui/button";
import { Textarea } from "@workspace/ui/components/ui/textarea";
import { RotateCcw } from "lucide-react";
import { Agent } from "@/hooks/use-workspace-scoped-actions";
import { PlaygroundTaskExecution } from "./playground-task-execution";

interface PlaygroundMiddlePanelProps {
  agent: Agent;
  taskId: string | null;
  title: string;
  taskDescription: string;
  onTaskDescriptionChange: (description: string) => void;
  onCreateTasks: () => void;
  onResetTasks: () => void;
  isCreatingTasks: boolean;
  canCreateTasks: boolean;
  isLeftPanelCollapsed?: boolean;
}

export function PlaygroundMiddlePanel({ 
  agent, 
  taskId, 
  title, 
  taskDescription, 
  onTaskDescriptionChange, 
  onCreateTasks,
  onResetTasks,
  isCreatingTasks,
  canCreateTasks,
  isLeftPanelCollapsed = false
}: PlaygroundMiddlePanelProps) {
  return (
    <div className={`${isLeftPanelCollapsed ? 'w-1/2' : 'w-1/3'} border-r flex flex-col transition-all duration-300`}>
      <div className="p-4 border-b bg-background h-14">
        <div className="flex items-center justify-between">
          <h2 className="font-semibold">{title}</h2>
          {taskId && (
            <Button
              variant="outline"
              size="sm"
              onClick={onResetTasks}
              className="text-xs"
            >
              <RotateCcw className="h-3 w-3 mr-1" />
              New Test
            </Button>
          )}
        </div>
      </div>

      <div className="flex-1 flex flex-col overflow-hidden">
        {!taskId && (
          <div className="space-y-4 p-4">
                <Textarea
                  value={taskDescription}
                  onChange={(e) => onTaskDescriptionChange(e.target.value)}
                  placeholder="Describe the task you want both agents to perform for comparison..."
                  className="min-h-[120px] max-h-[200px] resize-none"
                  rows={5}
                />

            <Button 
              onClick={onCreateTasks}
              disabled={!canCreateTasks || isCreatingTasks}
              className="w-full"
              size="lg"
            >
              {isCreatingTasks ? (
                <>
                  <div className="animate-spin rounded-full h-4 w-4 border-b-2 border-current mr-2" />
                  Saving & creating tasks...
                </>
              ) : (
                <>
                  Start comparison
                </>
              )}
            </Button>
            
            <div className="text-xs text-muted-foreground text-center space-y-1">
              <p>Task will appear here once started</p>
              <p className="text-[10px] opacity-75">
                All changes (instructions, model, tools) will be saved before testing
              </p>
            </div>
          </div>
        )}
        
        <div className={`flex-1 overflow-y-auto ${!taskId ? 'hidden' : ''}`}>
          <PlaygroundTaskExecution
<<<<<<< HEAD
=======
            key={taskId || 'no-task'}
>>>>>>> 048cf46a
            taskId={taskId}
            agentName={agent.name || "Draft Agent"}
            className="h-full"
          />
        </div>
      </div>
    </div>
  );
}<|MERGE_RESOLUTION|>--- conflicted
+++ resolved
@@ -90,10 +90,7 @@
         
         <div className={`flex-1 overflow-y-auto ${!taskId ? 'hidden' : ''}`}>
           <PlaygroundTaskExecution
-<<<<<<< HEAD
-=======
             key={taskId || 'no-task'}
->>>>>>> 048cf46a
             taskId={taskId}
             agentName={agent.name || "Draft Agent"}
             className="h-full"
