--- conflicted
+++ resolved
@@ -1,14 +1,8 @@
 "use client";
 
-<<<<<<< HEAD
-import { useMemo, useCallback, useRef } from "react";
-import { CollapsiblePanel } from "@workspace/ui/components/collapsible-panel";
-import { AgentConfigurationForm, type AgentConfigurationFormRef } from "../../agents/[agentId]/components/agent-configuration-form";
-=======
 import { useMemo, useCallback } from "react";
 import { CollapsiblePanel } from "@workspace/ui/components/collapsible-panel";
 import { AgentConfigurationForm, type AgentConfigData } from "../../agents/[agentId]/components/agent-configuration-form";
->>>>>>> 048cf46a
 import { Brain, Wrench, FileText } from "lucide-react";
 import { Agent } from "@/hooks/use-workspace-scoped-actions";
 import { PlaygroundToolsDisplay } from "./playground-tools-display";
@@ -28,37 +22,16 @@
   onToggleCollapse,
   workspaceId,
 }: PlaygroundLeftPanelProps) {
-<<<<<<< HEAD
-  const instructionsFormRef = useRef<AgentConfigurationFormRef>(null);
-  const modelFormRef = useRef<AgentConfigurationFormRef>(null);
-
-  // Static initial data - form will manage its own state
-  const initialData = useMemo(() => ({
-=======
   // Convert agent to form data
   const formData = useMemo<AgentConfigData>(() => ({
->>>>>>> 048cf46a
     instructions: agent.instructions || "",
     model: agent.model || "gpt-5",
     reasoning_effort: agent.reasoning_effort || "medium",
   }), [agent.instructions, agent.model, agent.reasoning_effort]);
 
-<<<<<<< HEAD
-  // Function to sync form data back to agent when needed
-  const syncFormToAgent = useCallback((formRef: React.RefObject<AgentConfigurationFormRef>) => {
-    const formData = formRef.current?.getCurrentData();
-    if (formData) {
-      onAgentChange({
-        instructions: formData.instructions,
-        model: formData.model,
-        reasoning_effort: formData.reasoning_effort,
-      });
-    }
-=======
   // Handle form changes
   const handleFormChange = useCallback((updates: Partial<AgentConfigData>) => {
     onAgentChange(updates);
->>>>>>> 048cf46a
   }, [onAgentChange]);
 
   // Define tabs for the collapsible panel
@@ -68,20 +41,6 @@
       label: "Instructions",
       icon: FileText,
       content: (
-<<<<<<< HEAD
-        <div onBlur={() => syncFormToAgent(instructionsFormRef)}>
-          <AgentConfigurationForm
-            ref={instructionsFormRef}
-            initialData={initialData}
-            showNameField={false}
-            showDescriptionField={false}
-            showModelSection={false}
-            showInstructionsSection={true}
-            variant="compact"
-            instructionsMinHeight="400px"
-          />
-        </div>
-=======
         <AgentConfigurationForm
           data={formData}
           onChange={handleFormChange}
@@ -92,7 +51,6 @@
           variant="compact"
           instructionsMinHeight="400px"
         />
->>>>>>> 048cf46a
       ),
     },
     {
@@ -100,19 +58,6 @@
       label: "Model",
       icon: Brain,
       content: (
-<<<<<<< HEAD
-        <div onBlur={() => syncFormToAgent(modelFormRef)}>
-          <AgentConfigurationForm
-            ref={modelFormRef}
-            initialData={initialData}
-            showNameField={false}
-            showDescriptionField={false}
-            showModelSection={true}
-            showInstructionsSection={false}
-            variant="compact"
-          />
-        </div>
-=======
         <AgentConfigurationForm
           data={formData}
           onChange={handleFormChange}
@@ -122,7 +67,6 @@
           showInstructionsSection={false}
           variant="compact"
         />
->>>>>>> 048cf46a
       ),
     },
     {
