"use client";

import { useState, useEffect, useCallback } from "react";
<<<<<<< HEAD
import { useRouter } from "next/navigation";
=======
import Link from "next/link";
>>>>>>> 048cf46a
import { useDatabaseWorkspace } from "@/lib/database-workspace-context";
import { getAnalytics } from "@/app/actions/analytics";

import { AgentStatusBadge, type AgentStatus } from "@workspace/ui/components/agent-status-badge";
import { CenteredLoading } from "@workspace/ui/components/loading-states";
import { EmptyState } from "@workspace/ui/components/empty-state";

// Types for agent version history
interface AgentVersion {
  id: string;
  name: string;
  description: string;
  status: AgentStatus;
  created_at: string;
  updated_at: string;
  parent_agent_id?: string;
  metrics?: {
    totalTasks: number;
    avgFailRate: number;
    avgDuration: number;
    avgCost: number;
    feedbackPassRate: number;
  };
}

interface ApiResponse<T> {
  success: boolean;
  data?: T;
  error?: string;
}

interface RawAgent {
  id: string;
  name: string;
  description?: string;
  status: AgentStatus;
  created_at?: string;
  updated_at?: string;
  parent_agent_id?: string;
}

interface AgentVersionsTabProps {
  agentId: string;
  getAgentVersions: (agentId: string) => Promise<ApiResponse<RawAgent[]>>;
}

export function AgentVersionsTab({ agentId, getAgentVersions }: AgentVersionsTabProps) {
<<<<<<< HEAD
  const router = useRouter();
=======
>>>>>>> 048cf46a
  const { currentWorkspaceId } = useDatabaseWorkspace();
  
  // Agent versions state
  const [agentVersions, setAgentVersions] = useState<AgentVersion[]>([]);
  const [versionsLoading, setVersionsLoading] = useState(false);

  // Fetch metrics for a version
  const fetchVersionMetrics = useCallback(async (versionId: string) => {
    if (!currentWorkspaceId) return null;
    
    try {
      const analytics = await getAnalytics({
        workspaceId: currentWorkspaceId,
        agentId: versionId,
        dateRange: "30d", // Last 30 days for version metrics
      });

      const totalTasks = analytics.overview?.timeseries.reduce((sum, d) => sum + d.taskCount, 0) || 0;
      const avgFailRate = analytics.overview?.timeseries.length 
        ? analytics.overview.timeseries.reduce((sum, d) => sum + d.failRate, 0) / analytics.overview.timeseries.length 
        : 0;
      
      const avgDuration = analytics.performance?.summary?.avgDuration || 0;
      const avgCost = analytics.performance?.summary?.totalCost || 0;
      
      // Calculate feedback pass rate from timeseries data
      const feedbackData = analytics.feedback?.timeseries || [];
      const totalPositive = feedbackData.reduce((sum, d) => sum + (d.positiveCount || 0), 0);
      const totalFeedback = feedbackData.reduce((sum, d) => sum + (d.feedbackCount || 0), 0);
      const feedbackPassRate = totalFeedback > 0 ? (totalPositive / totalFeedback) * 100 : 0;

      return {
        totalTasks,
        avgFailRate,
        avgDuration,
        avgCost,
        feedbackPassRate: feedbackPassRate / 100, // Convert to decimal
      };
    } catch (error) {
      console.error(`Error fetching metrics for version ${versionId}:`, error);
      return null;
    }
  }, [currentWorkspaceId]);

  // Fetch metrics for a version
  const fetchVersionMetrics = useCallback(async (versionId: string) => {
    if (!currentWorkspaceId) return null;
    
    try {
      const analytics = await getAnalytics({
        workspaceId: currentWorkspaceId,
        agentId: versionId,
        dateRange: "30d", // Last 30 days for version metrics
      });

      const totalTasks = analytics.overview?.timeseries.reduce((sum, d) => sum + d.taskCount, 0) || 0;
      const avgFailRate = analytics.overview?.timeseries.length 
        ? analytics.overview.timeseries.reduce((sum, d) => sum + d.failRate, 0) / analytics.overview.timeseries.length 
        : 0;
      
      const avgDuration = analytics.performance?.summary?.avgDuration || 0;
      const avgCost = analytics.performance?.summary?.totalCost || 0;
      
      // Calculate feedback pass rate from timeseries data
      const feedbackData = analytics.feedback?.timeseries || [];
      const totalPositive = feedbackData.reduce((sum, d) => sum + (d.positiveCount || 0), 0);
      const totalFeedback = feedbackData.reduce((sum, d) => sum + (d.feedbackCount || 0), 0);
      const feedbackPassRate = totalFeedback > 0 ? (totalPositive / totalFeedback) * 100 : 0;

      return {
        totalTasks,
        avgFailRate,
        avgDuration,
        avgCost,
        feedbackPassRate: feedbackPassRate / 100, // Convert to decimal
      };
    } catch (error) {
      console.error(`Error fetching metrics for version ${versionId}:`, error);
      return null;
    }
  }, [currentWorkspaceId]);

  // Fetch agent versions when component mounts
  useEffect(() => {
    const fetchAgentVersions = async () => {
      if (!agentId) return;
      
      setVersionsLoading(true);
      try {
        const result = await getAgentVersions(agentId);
        if (result.success && result.data) {
          // Convert Agent[] to AgentVersion[] format
          const versions: AgentVersion[] = result.data.map((agent: RawAgent) => ({
            id: agent.id,
            name: agent.name,
            description: agent.description || "",
            status: agent.status,
            created_at: agent.created_at || "",
            updated_at: agent.updated_at || "",
            parent_agent_id: agent.parent_agent_id,
          }));
          
          // Fetch metrics for each version
          const versionsWithMetrics = await Promise.all(
            versions.map(async (version) => {
              const metrics = await fetchVersionMetrics(version.id);
              return { ...version, metrics: metrics || undefined };
            })
          );
          
          setAgentVersions(versionsWithMetrics);
        } else {
          console.error("Failed to fetch agent versions:", result.error);
          setAgentVersions([]);
        }
      } catch (error) {
        console.error("Error fetching agent versions:", error);
        setAgentVersions([]);
      } finally {
        setVersionsLoading(false);
      }
    };

    fetchAgentVersions();
  }, [agentId, getAgentVersions, currentWorkspaceId, fetchVersionMetrics]);

  // Format large numbers with K/M suffixes
  const formatNumber = (num: number): string => {
    if (num >= 1_000_000) {
      return `${(num / 1_000_000).toFixed(1)}M`;
    }
    if (num >= 1_000) {
      return `${(num / 1_000).toFixed(1)}K`;
    }
    return num.toString();
  };

  // Helper to render metric with percentage comparison vs previous version
  const renderMetricComparison = (current: number | undefined, prev: number | undefined, format: (n: number) => string, higher_is_better = true) => {
    if (current === undefined) {
      return <span className="text-muted-foreground text-xs">—</span>;
    }
    
    const formattedCurrent = format(current);
    
    if (prev === undefined || prev === 0) {
      return <span className="font-medium">{formattedCurrent}</span>;
    }
    
    const percentChange = ((current - prev) / prev) * 100;
    const isImprovement = higher_is_better ? percentChange > 0 : percentChange < 0;
    const isNeutral = percentChange === 0;
    const color = isNeutral ? "text-muted-foreground" : (isImprovement ? "text-green-600" : "text-red-600");
    const sign = percentChange > 0 ? "+" : "";
    
    return (
      <div className="flex flex-col items-end">
        <span className="font-medium">{formattedCurrent}</span>
        <span className={`text-xs ${color}`}>
          {sign}{percentChange.toFixed(1)}%
        </span>
      </div>
    );
  };

  return (

        <div className="space-y-4">
          {versionsLoading ? (
            <CenteredLoading message="Loading versions..." />
          ) : agentVersions.length === 0 ? (
            <EmptyState
              title="No versions found"
              description="Create a new version using the Save button"
            />
          ) : (
            <div className="rounded-md border overflow-x-auto">
              <table className="w-full">
                <thead>
                  <tr className="border-b bg-muted/50">
                    <th className="text-left p-3 font-medium">Version</th>
                    <th className="text-left p-3 font-medium">Status</th>
                    <th className="text-left p-3 font-medium">Created</th>
                    <th className="text-right p-3 font-medium">Tasks</th>
                    <th className="text-right p-3 font-medium">Fail Rate</th>
                    <th className="text-right p-3 font-medium">Latency (ms)</th>
                    <th className="text-right p-3 font-medium">Cost</th>
                    <th className="text-right p-3 font-medium">Feedback</th>
                  </tr>
                </thead>
                <tbody>
                  {agentVersions.map((version, idx) => {
                    const prevVersion = idx < agentVersions.length - 1 ? agentVersions[idx + 1] : undefined;
                    
                    return (
                      <tr 
                        key={version.id} 
<<<<<<< HEAD
                        className="border-b hover:bg-muted/30 cursor-pointer transition-colors"
                        onClick={() => handleVersionClick(version.id)}
                      >
                        <td className="p-3">
                          <div className="font-mono text-sm font-medium">
                            {version.id.slice(-12)}
                          </div>
                          <div className="text-xs text-muted-foreground truncate max-w-xs">
                            {version.description}
                          </div>
=======
                        className="border-b hover:bg-muted/30 transition-colors"
                      >
                        <td className="p-3">
                          <Link 
                            href={`/agents/${version.id}`}
                            className="block hover:underline"
                          >
                            <div className="font-mono text-sm font-medium">
                              {version.id.slice(-12)}
                            </div>
                            <div className="text-xs text-muted-foreground truncate max-w-xs">
                              {version.description}
                            </div>
                          </Link>
>>>>>>> 048cf46a
                        </td>
                        <td className="p-3">
                          <AgentStatusBadge status={version.status} size="sm" />
                        </td>
                        <td className="p-3">
                          <div className="text-sm text-muted-foreground">
                            {new Date(version.created_at).toLocaleDateString('en-US', {
                              month: 'short',
                              day: 'numeric',
                              year: 'numeric'
                            })}
                          </div>
                        </td>
                        <td className="p-3 text-right">
                          <div className="text-sm">
                            {version.metrics?.totalTasks !== undefined ? (
                              <span className="font-medium">
                                {formatNumber(version.metrics.totalTasks)}
                              </span>
                            ) : (
                              <span className="text-muted-foreground text-xs">—</span>
                            )}
                          </div>
                        </td>
                        <td className="p-3 text-right">
                          <div className="text-sm">
                            {renderMetricComparison(
                              version.metrics?.avgFailRate,
                              prevVersion?.metrics?.avgFailRate,
                              (n) => `${(n * 100).toFixed(1)}%`,
                              false // Lower is better
                            )}
                          </div>
                        </td>
                        <td className="p-3 text-right">
                          <div className="text-sm">
                            {renderMetricComparison(
                              version.metrics?.avgDuration,
                              prevVersion?.metrics?.avgDuration,
                              (n) => formatNumber(Math.round(n)),
                              false // Lower is better
                            )}
                          </div>
                        </td>
                        <td className="p-3 text-right">
                          <div className="text-sm">
                            {renderMetricComparison(
                              version.metrics?.avgCost,
                              prevVersion?.metrics?.avgCost,
                              (n) => `$${n.toFixed(4)}`,
                              false // Lower is better
                            )}
                          </div>
                        </td>
                        <td className="p-3 text-right">
                          <div className="text-sm">
                            {renderMetricComparison(
                              version.metrics?.feedbackPassRate,
                              prevVersion?.metrics?.feedbackPassRate,
                              (n) => `${(n * 100).toFixed(1)}%`
                            )}
                          </div>
                        </td>
                      </tr>
                    );
                  })}
                </tbody>
              </table>
            </div>
          )}
        </div>
  );
} <|MERGE_RESOLUTION|>--- conflicted
+++ resolved
@@ -1,11 +1,7 @@
 "use client";
 
 import { useState, useEffect, useCallback } from "react";
-<<<<<<< HEAD
-import { useRouter } from "next/navigation";
-=======
 import Link from "next/link";
->>>>>>> 048cf46a
 import { useDatabaseWorkspace } from "@/lib/database-workspace-context";
 import { getAnalytics } from "@/app/actions/analytics";
 
@@ -53,53 +49,11 @@
 }
 
 export function AgentVersionsTab({ agentId, getAgentVersions }: AgentVersionsTabProps) {
-<<<<<<< HEAD
-  const router = useRouter();
-=======
->>>>>>> 048cf46a
   const { currentWorkspaceId } = useDatabaseWorkspace();
   
   // Agent versions state
   const [agentVersions, setAgentVersions] = useState<AgentVersion[]>([]);
   const [versionsLoading, setVersionsLoading] = useState(false);
-
-  // Fetch metrics for a version
-  const fetchVersionMetrics = useCallback(async (versionId: string) => {
-    if (!currentWorkspaceId) return null;
-    
-    try {
-      const analytics = await getAnalytics({
-        workspaceId: currentWorkspaceId,
-        agentId: versionId,
-        dateRange: "30d", // Last 30 days for version metrics
-      });
-
-      const totalTasks = analytics.overview?.timeseries.reduce((sum, d) => sum + d.taskCount, 0) || 0;
-      const avgFailRate = analytics.overview?.timeseries.length 
-        ? analytics.overview.timeseries.reduce((sum, d) => sum + d.failRate, 0) / analytics.overview.timeseries.length 
-        : 0;
-      
-      const avgDuration = analytics.performance?.summary?.avgDuration || 0;
-      const avgCost = analytics.performance?.summary?.totalCost || 0;
-      
-      // Calculate feedback pass rate from timeseries data
-      const feedbackData = analytics.feedback?.timeseries || [];
-      const totalPositive = feedbackData.reduce((sum, d) => sum + (d.positiveCount || 0), 0);
-      const totalFeedback = feedbackData.reduce((sum, d) => sum + (d.feedbackCount || 0), 0);
-      const feedbackPassRate = totalFeedback > 0 ? (totalPositive / totalFeedback) * 100 : 0;
-
-      return {
-        totalTasks,
-        avgFailRate,
-        avgDuration,
-        avgCost,
-        feedbackPassRate: feedbackPassRate / 100, // Convert to decimal
-      };
-    } catch (error) {
-      console.error(`Error fetching metrics for version ${versionId}:`, error);
-      return null;
-    }
-  }, [currentWorkspaceId]);
 
   // Fetch metrics for a version
   const fetchVersionMetrics = useCallback(async (versionId: string) => {
@@ -254,18 +208,6 @@
                     return (
                       <tr 
                         key={version.id} 
-<<<<<<< HEAD
-                        className="border-b hover:bg-muted/30 cursor-pointer transition-colors"
-                        onClick={() => handleVersionClick(version.id)}
-                      >
-                        <td className="p-3">
-                          <div className="font-mono text-sm font-medium">
-                            {version.id.slice(-12)}
-                          </div>
-                          <div className="text-xs text-muted-foreground truncate max-w-xs">
-                            {version.description}
-                          </div>
-=======
                         className="border-b hover:bg-muted/30 transition-colors"
                       >
                         <td className="p-3">
@@ -280,7 +222,6 @@
                               {version.description}
                             </div>
                           </Link>
->>>>>>> 048cf46a
                         </td>
                         <td className="p-3">
                           <AgentStatusBadge status={version.status} size="sm" />
