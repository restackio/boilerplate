"use client";

<<<<<<< HEAD
import { useState, useEffect, useCallback, forwardRef, useImperativeHandle } from "react";
=======
import { useState, useCallback} from "react";
>>>>>>> 048cf46a
import { Textarea } from "@workspace/ui/components/ui/textarea";
import { Input } from "@workspace/ui/components/ui/input";
import { Label } from "@workspace/ui/components/ui/label";
import {
  Select,
  SelectContent,
  SelectItem,
  SelectTrigger,
  SelectValue,
} from "@workspace/ui/components/ui/select";
import { Card, CardContent, CardHeader, CardTitle } from "@workspace/ui/components/ui/card";
import { PROMPT_TEMPLATES } from "./prompt-templates";

export interface AgentConfigData {
  name?: string;
  description?: string;
  instructions: string;
  model: string;
  reasoning_effort: string;
}

interface AgentConfigurationFormProps {
  // Data
  data: AgentConfigData | null;
  onChange: (data: Partial<AgentConfigData>) => void;
  
  // UI Configuration
  showNameField?: boolean;
  showDescriptionField?: boolean;
  showModelSection?: boolean; // Control model configuration section
  showInstructionsSection?: boolean; // Control instructions section
  showInstructionsPreview?: boolean;
  isReadOnly?: boolean;
  
  // Layout
  variant?: "full" | "compact"; // full = cards, compact = simple
  instructionsMinHeight?: string;
  
  // Validation
  validateName?: boolean;
  nameError?: string;
  onNameValidation?: (isValid: boolean, error: string) => void;
}

// Model options - centralized
export const MODEL_OPTIONS = [
  { value: "gpt-5", label: "GPT-5" },
  { value: "gpt-5-mini", label: "GPT-5 Mini" },
  { value: "gpt-5-nano", label: "GPT-5 Nano" },
  { value: "gpt-5-2025-08-07", label: "GPT-5 (2025-08-07)" },
  { value: "gpt-5-mini-2025-08-07", label: "GPT-5 Mini (2025-08-07)" },
  { value: "gpt-5-nano-2025-08-07", label: "GPT-5 Nano (2025-08-07)" },
  { value: "gpt-4.1", label: "GPT-4.1" },
  { value: "gpt-4.1-mini", label: "GPT-4.1 Mini" },
  { value: "gpt-4.1-nano", label: "GPT-4.1 Nano" },
  { value: "gpt-4o", label: "GPT-4o" },
  { value: "gpt-4o-mini", label: "GPT-4o Mini" },
  { value: "o3-deep-research", label: "O3 Deep Research" },
  { value: "o4-mini-deep-research", label: "O4 Mini Deep Research" },
];

// Reasoning effort options - centralized
export const REASONING_EFFORT_OPTIONS = [
  { value: "minimal", label: "Minimal" },
  { value: "low", label: "Low" },
  { value: "medium", label: "Medium" },
  { value: "high", label: "High" },
];

// Helper component for layout
function FieldWrapper({ children, title, variant }: { children: React.ReactNode; title?: string; variant: "full" | "compact" }) {
  if (variant === "compact") {
    return <div className="space-y-2">{children}</div>;
  }
  
  return (
    <Card>
      <CardHeader className="pb-3">
        <CardTitle className="text-sm">{title}</CardTitle>
      </CardHeader>
      <CardContent>
        {children}
      </CardContent>
    </Card>
  );
};

export function AgentConfigurationForm({
  data,
  onChange,
  showNameField = true,
  showDescriptionField = true,
  showModelSection = true,
  showInstructionsSection = true,
  isReadOnly = false,
  variant = "full",
  instructionsMinHeight = "200px",
  validateName = true,
  nameError: externalNameError,
  onNameValidation,
}: AgentConfigurationFormProps) {
  // Controlled component - use data from props
  const name = data?.name || "";
  const description = data?.description || "";
  const instructions = data?.instructions || "You are a helpful support agent. Your role is to assist users with their technical questions and issues. Always be polite, professional, and thorough in your responses.";
  const model = data?.model || "gpt-5";
  const reasoningEffort = data?.reasoning_effort || "medium";
  
  // UI state
  const [internalNameError, setInternalNameError] = useState("");
  
  const nameError = externalNameError || internalNameError;

  // Validation
  const validateAgentName = useCallback((name: string): boolean => {
    if (!validateName) return true;
    
    const slugPattern = /^[a-z0-9-_]+$/;
    if (!name) {
      const error = "Agent name is required";
      setInternalNameError(error);
      onNameValidation?.(false, error);
      return false;
    }
    if (!slugPattern.test(name)) {
      const error = "Agent name must be in slug format (lowercase letters, numbers, hyphens, underscores only)";
      setInternalNameError(error);
      onNameValidation?.(false, error);
      return false;
    }
    setInternalNameError("");
    onNameValidation?.(true, "");
    return true;
  }, [validateName, onNameValidation]);

  return (
    <div className="space-y-4">
      {/* Name Field */}
      {showNameField && (
        <div className="space-y-2">
          <Label htmlFor="agent-name">Name</Label>
          <Input
            id="agent-name"
            value={name}
            onChange={(e) => {
              const v = e.target.value;
              onChange({ name: v });
              validateAgentName(v);
            }}
            placeholder="e.g., github-pr-agent, zendesk-support"
            className={nameError ? "border-red-500" : ""}
            disabled={isReadOnly}
          />
          {nameError && (
            <p className="text-sm text-red-500">{nameError}</p>
          )}
          <p className="text-xs text-neutral-500">
            Use lowercase letters, numbers, hyphens, and underscores only
          </p>
        </div>
      )}

      {/* Description Field */}
      {showDescriptionField && (
        <div className="space-y-2">
          <Label htmlFor="agent-description">Description</Label>
          <Input
            id="agent-description"
            value={description}
            onChange={(e) => {
              const v = e.target.value;
              onChange({ description: v });
            }}
            placeholder="Brief description of what this agent does..."
            disabled={isReadOnly}
          />
        </div>
      )}

      {/* Model Configuration */}
      {showModelSection && (
        <FieldWrapper title="Model Configuration" variant={variant}>
          <div className="grid grid-cols-2 gap-4">
            <div className="space-y-2">
              <Label htmlFor="agent-model" className="text-xs">Model</Label>
              <Select
                value={model}
                onValueChange={(v) => {
<<<<<<< HEAD
                  setModel(v);
=======
                  onChange({ model: v });
>>>>>>> 048cf46a
                }}
                disabled={isReadOnly}
              >
                <SelectTrigger className={variant === "compact" ? "mt-1" : ""}>
                  <SelectValue placeholder="Select model" />
                </SelectTrigger>
                <SelectContent>
                  {MODEL_OPTIONS.map((option) => (
                    <SelectItem key={option.value} value={option.value}>
                      {option.label}
                    </SelectItem>
                  ))}
                </SelectContent>
              </Select>
            </div>
            
            <div className="space-y-2">
<<<<<<< HEAD
              <Label htmlFor="agent-reasoning-effort" className="text-xs">Reasoning Effort</Label>
              <Select
                value={reasoningEffort}
                onValueChange={(v) => {
                  setReasoningEffort(v);
=======
              <Label htmlFor="agent-reasoning-effort" className="text-xs">Reasoning effort</Label>
              <Select
                value={reasoningEffort}
                onValueChange={(v) => {
                  onChange({ reasoning_effort: v });
>>>>>>> 048cf46a
                }}
                disabled={isReadOnly}
              >
                <SelectTrigger className={variant === "compact" ? "mt-1" : ""}>
                  <SelectValue placeholder="Select reasoning effort" />
                </SelectTrigger>
                <SelectContent>
                  {REASONING_EFFORT_OPTIONS.map((option) => (
                    <SelectItem key={option.value} value={option.value}>
                      {option.label}
                    </SelectItem>
                  ))}
                </SelectContent>
              </Select>
            </div>
          </div>
        </FieldWrapper>
      )}

      {/* Instructions */}
      {showInstructionsSection && (
        <FieldWrapper title="Instructions" variant={variant}>
          <div className="space-y-3">
            {/* Template Insertion - Only show in edit mode */}
            {!isReadOnly && (
              <div className="flex items-center gap-2">
                <Label className="text-xs text-muted-foreground whitespace-nowrap">Insert from template:</Label>
                <Select onValueChange={(id) => {
                  const template = PROMPT_TEMPLATES.find(x => x.id === id);
                  if (template) {
                    const newInstructions = instructions 
                      ? instructions + "\n\n" + template.content 
                      : template.content;
<<<<<<< HEAD
                    setInstructions(newInstructions);
=======
                    onChange({ instructions: newInstructions });
>>>>>>> 048cf46a
                  }
                }}>
                  <SelectTrigger className="h-8 w-full">
                    <SelectValue placeholder="GPT-5 best-practice templates" />
                  </SelectTrigger>
                  <SelectContent>
                    {PROMPT_TEMPLATES.map(template => (
                      <SelectItem key={template.id} value={template.id}>
                        {template.title}
                      </SelectItem>
                    ))}
                  </SelectContent>
                </Select>
              </div>
            )}
            
            <Textarea
              id="agent-instructions"
              value={instructions}
              onChange={(e) => {
                const v = e.target.value;
<<<<<<< HEAD
                setInstructions(v);
=======
                onChange({ instructions: v });
>>>>>>> 048cf46a
              }}
              placeholder="Enter detailed instructions for how this agent should behave..."
              className={`font-mono text-sm resize-none`}
              style={{ minHeight: instructionsMinHeight }}
              disabled={isReadOnly}
            />
            <p className="text-xs text-muted-foreground">
              Define how the agent should respond. Markdown is supported.
            </p>
          </div>
        </FieldWrapper>
      )}
    </div>
  );
}<|MERGE_RESOLUTION|>--- conflicted
+++ resolved
@@ -1,10 +1,6 @@
 "use client";
 
-<<<<<<< HEAD
-import { useState, useEffect, useCallback, forwardRef, useImperativeHandle } from "react";
-=======
 import { useState, useCallback} from "react";
->>>>>>> 048cf46a
 import { Textarea } from "@workspace/ui/components/ui/textarea";
 import { Input } from "@workspace/ui/components/ui/input";
 import { Label } from "@workspace/ui/components/ui/label";
@@ -193,11 +189,7 @@
               <Select
                 value={model}
                 onValueChange={(v) => {
-<<<<<<< HEAD
-                  setModel(v);
-=======
                   onChange({ model: v });
->>>>>>> 048cf46a
                 }}
                 disabled={isReadOnly}
               >
@@ -215,19 +207,11 @@
             </div>
             
             <div className="space-y-2">
-<<<<<<< HEAD
-              <Label htmlFor="agent-reasoning-effort" className="text-xs">Reasoning Effort</Label>
-              <Select
-                value={reasoningEffort}
-                onValueChange={(v) => {
-                  setReasoningEffort(v);
-=======
               <Label htmlFor="agent-reasoning-effort" className="text-xs">Reasoning effort</Label>
               <Select
                 value={reasoningEffort}
                 onValueChange={(v) => {
                   onChange({ reasoning_effort: v });
->>>>>>> 048cf46a
                 }}
                 disabled={isReadOnly}
               >
@@ -261,11 +245,7 @@
                     const newInstructions = instructions 
                       ? instructions + "\n\n" + template.content 
                       : template.content;
-<<<<<<< HEAD
-                    setInstructions(newInstructions);
-=======
                     onChange({ instructions: newInstructions });
->>>>>>> 048cf46a
                   }
                 }}>
                   <SelectTrigger className="h-8 w-full">
@@ -287,11 +267,7 @@
               value={instructions}
               onChange={(e) => {
                 const v = e.target.value;
-<<<<<<< HEAD
-                setInstructions(v);
-=======
                 onChange({ instructions: v });
->>>>>>> 048cf46a
               }}
               placeholder="Enter detailed instructions for how this agent should behave..."
               className={`font-mono text-sm resize-none`}
