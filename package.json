--- conflicted
+++ resolved
@@ -30,12 +30,9 @@
     "prod:logs": "docker-compose logs -f",
     "prod:restart": "docker-compose restart backend mcp_server webhook",
     "prod:reset": "docker-compose down -v && docker-compose up -d --build"
-<<<<<<< HEAD
-=======
   },
   "dependencies": {
     "@restackio/ai": "^0.0.149"
->>>>>>> 048cf46a
   },
   "devDependencies": {
     "@workspace/eslint-config": "workspace:*",
